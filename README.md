--- conflicted
+++ resolved
@@ -2,12 +2,7 @@
 
 # About
 
-<<<<<<< HEAD
-`regelum` is a flexibly configurable framework for agent-enviroment simulation with a menu of predictive and 
-reinforcement learning pipelines. It is made for researchers and engineers in reinforcement learning and control theory.
-=======
 `regelum` is a flexibly configurable framework for agent-enviroment simulation with a menu of implemented reinforcement learning and classic control methods. It is made for researchers and engineers in reinforcement learning and control theory.
->>>>>>> 5491d419
 A detailed documentation is available [here](https://aidynamicaction.github.io/rcognita/).
 
 ## Example run with a mobile robot simulation
