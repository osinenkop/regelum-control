--- conflicted
+++ resolved
@@ -10,15 +10,9 @@
 
 ###---Off-constructor variables---###
 
-<<<<<<< HEAD
 M_min%%: -200. 
 M_max%%: 200.
 action_bounds%%: = numpy.array([[${.M_min%%}, ${.M_max%%}]])
 
 dim_action%%: 1
-dim_observation%%: 2 
-=======
-M_min%%: -20. 
-M_max%%: 20.
-action_bounds%%: = numpy.array([[${.M_min%%}, ${.M_max%%}]])
->>>>>>> 05056b45
+dim_observation%%: 2 