--- conflicted
+++ resolved
@@ -388,11 +388,7 @@
     ],
     out: Annotated[Path, typer.Option()] = None,
 ):
-<<<<<<< HEAD
-    """Pipeline of html postprocessing."""
-=======
     """Runs the full pipeline of HTML processing."""
->>>>>>> affe9cf9
     if html.is_dir():
         for html_file in html.glob("*.html"):
             process(html_file, out)
@@ -430,9 +426,9 @@
         md_heading_meta_tag = read(out / html_source_dir / html_fname).find(
             "meta", {"name": "md-heading"}
         )
-        href_renamings["#" + md_heading_meta_tag.get("link") + "doc"] = (
-            "#" + md_heading_meta_tag.get("id")
-        )
+        href_renamings[
+            "#" + md_heading_meta_tag.get("link") + "doc"
+        ] = "#" + md_heading_meta_tag.get("id")
 
     for html_fname in toc:
         print("Postprocessing", html_fname)
