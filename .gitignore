# Simulation data
simdata

# Installation directories
rcognita.egg-info/
build/
dist/

build_script.sh
test/
data/
tutorials/
rcognita_archive
.idea/*
.DS_Store

# Byte-compiled / optimized / DLL files
__pycache__/
*.py[cod]
*$py.class

# C extensions
*.so

# Distribution / packaging
.Python
devscripts/

# build/
develop-eggs/
dist/
downloads/
eggs/
.eggs/
lib/
lib64/
parts/
sdist/
var/
wheels/
share/python-wheels/
*.egg-info/
.installed.cfg
*.egg
MANIFEST

# PyInstaller
#  Usually these files are written by a python script from a template
#  before PyInstaller builds the exe, so as to inject date/other infos into it.
*.manifest
*.spec

# Installer logs
pip-log.txt
pip-delete-this-directory.txt

# Unit test / coverage reports
htmlcov/
.tox/
.nox/
.coverage
.coverage.*
.cache
nosetests.xml
coverage.xml
*.cover
*.py,cover
.hypothesis/
.pytest_cache/
cover/

# Translations
*.mo
*.pot

# Django stuff:
*.log
local_settings.py
db.sqlite3
db.sqlite3-journal

# Flask stuff:
instance/
.webassets-cache

# Scrapy stuff:
.scrapy

# Sphinx documentation
# docs/_build/

# PyBuilder
.pybuilder/
target/

# Jupyter Notebook
.ipynb_checkpoints

# IPython
profile_default/
ipython_config.py

# pyenv
#   For a library or package, you might want to ignore these files since the code is
#   intended to run in multiple environments; otherwise, check them in:
# .python-version

# pipenv
#   According to pypa/pipenv#598, it is recommended to include Pipfile.lock in version control.
#   However, in case of collaboration, if having platform-specific dependencies or dependencies
#   having no cross-platform support, pipenv may install dependencies that don't work, or not
#   install all needed dependencies.
#Pipfile.lock

# PEP 582; used by e.g. github.com/David-OConnor/pyflow
__pypackages__/

# Celery stuff
celerybeat-schedule
celerybeat.pid

# SageMath parsed files
*.sage.py

# Environments
.env
.venv
env/
venv/
ENV/
env.bak/
venv.bak/
.vscode

# Spyder project settings
.spyderproject
.spyproject

# Rope project settings
.ropeproject

# mkdocs documentation
/site

# mypy
.mypy_cache/
.dmypy.json
dmypy.json

# Pyre type checker
.pyre/

# pytype static type analyzer
.pytype/

# Cython debug symbols
cython_debug/

diff.txt

outputs
<<<<<<< HEAD
=======
multirun
>>>>>>> ef91119a
/docsrc/modules/<|MERGE_RESOLUTION|>--- conflicted
+++ resolved
@@ -159,8 +159,5 @@
 diff.txt
 
 outputs
-<<<<<<< HEAD
-=======
 multirun
->>>>>>> ef91119a
 /docsrc/modules/