defaults:
  - system: inv_pendulum 
  - scenario: online 
  - simulator: casadi
  - optional nominal_controller: nominal_${system}
  - controller: reinforce
  - running_objective: quadratic_${system}
  - initial_conditions: ic_${system}
  - observation_naming: naming_${system}
  - system_specific: spec_${system}
  # - optional animator: animator_${system}
  # - ${controller}_${system}

callbacks:
  - regelum.callback.HistoricalObjectiveCallback
  - regelum.callback.TotalObjectiveCallback
  # - regelum.callback.CriticObjectiveCallback
  # - regelum.callback.CalfCallback
  - regelum.callback.HistoricalObservationCallback
  # - regelum.callback.QFunctionModelSaverCallback
  # - regelum.callback.CalfWeightsCallback
  # - regelum.callback.CALFWeightsCallback
  - regelum.callback.ObjectiveLearningSaver
  - regelum.callback.CriticWeightsCallback
  # - regelum.callback.CriticCallback


disallow_uncommitted%%: False


suffix%%: ${controller.name%%}_${system_specific.name}

<<<<<<< HEAD
# regelum:
#  n_jobs: -1
#  sweep_dir: ${oc.env:REGELUM_DATA_DIR}/outputs/${now:%Y-%m-%d}/${now:%H-%M-%S}_${suffix%%}

rehydra:
=======
hydra:
  # launcher:
  #   _target_: hydra_plugins.hydra_joblib_launcher.joblib_launcher.JoblibLauncher
  #   n_jobs: -1
>>>>>>> 1fdc3215
  sweep:
    dir: ${oc.env:REGELUM_DATA_DIR}/outputs/${now:%Y-%m-%d}/${now:%H-%M-%S}_${suffix%%}<|MERGE_RESOLUTION|>--- conflicted
+++ resolved
@@ -30,17 +30,6 @@
 
 suffix%%: ${controller.name%%}_${system_specific.name}
 
-<<<<<<< HEAD
-# regelum:
-#  n_jobs: -1
-#  sweep_dir: ${oc.env:REGELUM_DATA_DIR}/outputs/${now:%Y-%m-%d}/${now:%H-%M-%S}_${suffix%%}
-
 rehydra:
-=======
-hydra:
-  # launcher:
-  #   _target_: hydra_plugins.hydra_joblib_launcher.joblib_launcher.JoblibLauncher
-  #   n_jobs: -1
->>>>>>> 1fdc3215
   sweep:
     dir: ${oc.env:REGELUM_DATA_DIR}/outputs/${now:%Y-%m-%d}/${now:%H-%M-%S}_${suffix%%}