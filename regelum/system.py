--- conflicted
+++ resolved
@@ -1,8 +1,8 @@
 """Contains a generic interface for systems (environments) as well as concrete systems as realizations of the former.
 
 Note:
-    The classes provided here do not perform any simulation mechanics itself. 
-    It contains only the update rule as defined in this section. The actual simulation routine is executed by a 
+    The classes provided here do not perform any simulation mechanics itself.
+    It contains only the update rule as defined in this section. The actual simulation routine is executed by a
     separate [`Simulator`][regelum.simulator] class, which leverages the update rule to create the corresponding integration scheme.
 """
 from __future__ import annotations
@@ -38,11 +38,6 @@
         _inputs_naming: A list of strings naming each input dimension.
         _action_bounds: A list of pairs defining the lower and upper bounds for each action dimension.
             Action bounds are defined as a list of [min, max] pairs for each action dimension
-
-    Note:
-        Naming variables such as `_observation_naming`, `_state_naming`, and `_inputs_naming`, while optional,
-        are highly recommended for their utility, particularly in enhancing the interpretability of results,
-        such as labeling axes in plots generated from callbacks
     """
 
     _name: Optional[str] = None
@@ -58,99 +53,44 @@
 
     @property
     def name(self) -> str:
-        """Return name identifier for the system.
-
-        Returns:
-            The name property value.
-
-        Raises:
-            ValueError: If the name property is not set.
-        """
         if self._name is None:
             raise ValueError("system._name should be set")
         return self._name
 
     @property
     def system_type(self) -> str:
-        """A string representing the type of the system (e.g., `"diff_eqn"`).
-
-        Returns:
-            A string representing the system type.
-
-        Raises:
-            ValueError: If the system type is not set.
-        """
         if self._system_type is None:
             raise ValueError("system._system_type should be set")
         return self._system_type
 
     @property
     def dim_state(self) -> int:
-        """The number of state variables of the system.
-
-        Returns:
-            An integer representing the value of the 'dim_state'.
-
-        Raises:
-            ValueError: If the 'dim_state' property is not set.
-        """
         if self._dim_state is None:
             raise ValueError("system._dim_state should be set")
         return self._dim_state
 
     @property
     def dim_observation(self) -> int:
-        """The number of observation variables.
-
-        Returns:
-            int: The dimension of the observation.
-
-        Raises:
-            ValueError: If the dimension of the observation is not set.
-        """
         if self._dim_observation is None:
             raise ValueError("system._dim_observation should be set")
         return self._dim_observation
 
     @property
     def dim_inputs(self) -> int:
-        """The number of input variables, typically control inputs.
-
-        Returns:
-            int: The dimension of the inputs.
-
-        Raises:
-            ValueError: If the dimension of the inputs is not set.
-        """
         if self._dim_inputs is None:
             raise ValueError("system._dim_inputs should be set")
         return self._dim_inputs
 
     @property
     def parameters(self) -> dict:
-        """Get the system parameters.
-
-        Returns:
-            A dictionary of system parameters.
-        """
         return self._parameters
 
     @property
     def state_naming(self):
-        """A list of strings naming each state dimension.
-
-        Returns:
-            Any: The value of the state_naming property.
-        """
         return self._state_naming
 
     @property
     def observation_naming(self):
-        """A list of strings naming each observation dimension.
-
-        Returns:
-            The value of the `observation_naming` property.
-        """
         return self._observation_naming
 
     @property
@@ -159,14 +99,6 @@
 
     @property
     def action_bounds(self):
-        """Get the system's action bounds.
-
-        A list of pairs defining the lower and upper bounds for each action dimension.
-        Action bounds are defined as a list of [min, max] pairs for each action dimension
-
-        Returns:
-            The action bounds of the object.
-        """
         return self._action_bounds
 
     @abstractmethod
@@ -177,7 +109,7 @@
 
         This abstract method must be implemented by the inheriting system classes to define the specific system
         dynamics for the simulation. It provides the fundamental mathematical model that describes how the state of the
-        system evolves over time in response to (e.g. control or noisy) inputs.
+        system evolves over time in response to (e.g control or noisy) inputs.
 
         It is intended to be used internally by the [`SystemInterface.compute_state_dynamics`][regelum.system.SystemInterface.compute_state_dynamics] method
         which provides a public interface, handling dimensionality enforcement and batch processing if necessary. The
@@ -1051,6 +983,7 @@
             self.dim_state,
             prototype=(state, inputs),
         )
+
         m, I = self.parameters["m"], self.parameters["I"]
 
         Dstate[0] = 1 / m * inputs[0]
@@ -1059,15 +992,9 @@
         return Dstate
 
 
-<<<<<<< HEAD
-#three_wheeled_robot_alternative = (Integrator() @ ThreeWheeledRobotNI()).permute_state(
-#    [3, 4, 0, 1, 2]
-#)
-=======
 ThreeWheeledRobotComposed = (Integrator() @ ThreeWheeledRobotKinematic()).permute_state(
     [3, 4, 0, 1, 2]
 )
->>>>>>> 38f61bdf
 
 
 class CartPole(System):
