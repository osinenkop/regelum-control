--- conflicted
+++ resolved
@@ -1351,10 +1351,6 @@
         self.action_bounds = np.array(action_bounds)
         self.state_init = state_init
 
-<<<<<<< HEAD
-        self.pipeline_clock = time_start
-=======
->>>>>>> bef95123
         self.sampling_time = sampling_time
 
         self.clock = Clock(period=sampling_time)
@@ -1539,10 +1535,6 @@
         self.action_bounds = np.array(action_bounds)
         self.state_init = state_init
 
-<<<<<<< HEAD
-        self.pipeline_clock = time_start
-=======
->>>>>>> bef95123
         self.sampling_time = sampling_time
 
         self.clock = Clock(period=sampling_time)
@@ -1827,16 +1819,9 @@
     ----------
     m, moment_of_inertia : : numbers
         Mass and moment of inertia around vertical axis of the robot.
-<<<<<<< HEAD
-    pipeline_gain : : number
-        Pipeline gain.
-    time_start : : number
-        Initial value of the pipeline's __internal clock.
-=======
     controller_gain : : number
         Controller gain.
         Initial value of the controller's __internal clock.
->>>>>>> bef95123
     sampling_time : : number
         Pipeline's sampling time (in seconds).
 
