"""Module contains policies, i.e., entities that directly calculate actions. Policies are inegrated into controllers (agents).

Remarks: 

- All vectors are treated as of type [n,]
- All buffers are treated as of type [L, n] where each row is a vector
- Buffers are updated from bottom to top

"""


import numpy as np
from abc import ABC, abstractmethod
from typing import Union, Optional

from .__utilities import rc

from .predictor import Predictor
from .model import ModelNN, Model, ModelWeightContainer
from .critic import Critic, CriticTrivial
from .system import System, ComposedSystem
from .optimizable.optimizers import Optimizable, OptimizerConfig
from .data_buffers.data_buffer import DataBuffer
from .constraint_parser import ConstraintParser, ConstraintParserTrivial
from .objective import (
    RunningObjective,
    reinforce_objective,
    sdpg_objective,
    ddpg_objective,
    mpc_objective,
    rpo_objective,
    sql_objective,
    rql_objective,
    ppo_objective,
)
from typing import List

try:
    import torch
except ImportError:
    from unittest.mock import MagicMock

    torch = MagicMock()


class Policy(Optimizable, ABC):
    """Class of policies.

    These are to be passed to a `controller`.
    """

    def __init__(
        self,
        model: Union[Model, ModelNN],
        system: Union[System, ComposedSystem] = None,
        action_bounds: Union[list, np.ndarray, None] = None,
        action_init=None,
        optimizer_config: Optional[OptimizerConfig] = None,
        discount_factor: Optional[float] = 1.0,
        epsilon_random_parameter: Optional[float] = None,
    ):
        """Initialize an instance of Policy class.

        :param model: Policy model.
        :type model: Union[Model, ModelNN]
        :param system: Agent environment, defaults to None
        :type system: Union[System, ComposedSystem], optional
        :param predictor: _description_, defaults to None
        :type predictor: Optional[Predictor], optional
        :param action_bounds: Bounds for the action., defaults to None
        :type action_bounds: Union[list, np.ndarray, None], optional
        :param action_init: _description_, defaults to None
        :type action_init: _type_, optional
        :param optimizer_config: Configuration of the optimization procedure, defaults to None
        :type optimizer_config: Optional[OptimizerConfig], optional
        :param discount_factor: _description_, defaults to 1.0
        :type discount_factor: Optional[float], optional
        :param epsilon_random: _description_, defaults to False
        :type epsilon_random: bool, optional
        :param epsilon_random_parameter: _description_, defaults to 0.0
        :type epsilon_random_parameter: float, optional
        """
        self.system = system
        self.model = model

        self.dim_action = self.system.dim_inputs
        self.dim_observation = self.system.dim_observation

        self.discount_factor = discount_factor if discount_factor is not None else 1.0
        self.epsilon_random_parameter = epsilon_random_parameter

        super().__init__(optimizer_config=optimizer_config)
        (
            self.action_bounds,
            self.action_initial_guess,
            self.action_min,
            self.action_max,
        ) = self.handle_bounds(action_bounds, self.dim_action, 0)
        self.action_old = self.action_init = (
            self.action_initial_guess[: self.dim_action]
            if action_init is None
            else action_init
        )
        self.action = (
            self.action_initial_guess[: self.dim_action]
            if action_init is None
            else action_init
        )

    def __call__(self, observation):
        return self.get_action(observation)

    @property
    @abstractmethod
    def data_buffer_objective_keys(self) -> List[str]:
        pass

    @property
    def weights(self):
        """Get the weights of the policy model."""
        return self.model.weights

    def receive_observation(self, observation):
        """Update the current observation of the policy.

        :param observation: The current observation.
        :type observation: numpy array.
        """
        self.observation = observation

    def receive_estimated_state(self, state):
        """Update the current observation of the policy.

        :param observation: The current observation.
        :type observation: numpy array
        """
        self.state = state

    def set_action(self, action):
        """Set the current action of the policy.

        :param action: The current action.
        :type action: numpy array
        """
        self.action_old = self.action
        self.action = action

    def update_action(self, observation=None):
        """Update the current action of the policy.

        :param observation: The current observation. If not provided, the previously received observation will be used.
        :type observation: numpy array, optional
        """
        self.action_old = self.action

        if observation is None:
            observation = self.observation

        if self.epsilon_random_parameter is not None:
            toss = np.random.choice(
                2,
                1,
                p=[
                    1 - self.epsilon_random_parameter,
                    self.epsilon_random_parameter,
                ],
            )
            is_exploration = bool(toss)

            if is_exploration:
                self.action = np.array(
                    [
                        np.random.uniform(self.action_min[k], self.action_max[k])
                        for k in range(len(self.action))
                    ]
                )
            else:
                self.action = self.get_action(observation)
        else:
            self.action = self.get_action(observation)

        return self.action

    def get_action(self, observation):
        if isinstance(self.model, ModelNN):
            action = self.model(torch.FloatTensor(observation)).detach().cpu().numpy()
        else:
            action = self.model(observation)
        return action

    def update_weights(self, weights=None):
        """Update the weights of the model of the policy.

        :param weights: The weights to update the model with. If not provided, the previously optimized weights will be used.
        :type weights: numpy array, optional
        """
        self.model.update_weights(weights)

    def cache_weights(self, weights=None):
        """Cache the current weights of the model of the policy.

        :param weights: The weights to cache. If not provided, the previously optimized weights will be used.
        :type weights: numpy array, optional
        """
        self.model.cache_weights(weights)

    def update_and_cache_weights(self, weights=None):
        """Update and cache the weights of the model of the policy.

        :param weights: The weights to update and cache. If not provided, the previously optimized weights will be used.
        :type weights: numpy array, optional
        """
        self.model.update_and_cache_weights(weights)

    def restore_weights(self):
        """Restore the previously cached weights of the model of thepolicy."""
        self.model.restore_weights()
        self.set_action(self.action_old)

    def reset(self):
        """Reset the policy to its initial state."""
        self.action_old = self.action_initial_guess[: self.dim_action]
        self.action = self.action_initial_guess[: self.dim_action]


class PolicyGradient(Policy, ABC):
    """Base Class for policy gradient methods."""

    def __init__(
        self,
        model: ModelNN,
        system: Union[System, ComposedSystem],
        optimizer_config: OptimizerConfig,
        discount_factor: float = 1.0,
        device: str = "cpu",
        critic: Critic = None,
    ):
        """Instantiate PolicyGradient base class.

        :param model: Policy model object.
        :type model: ModelNN
        :param system: Agent environment.
        :type system: Union[System, ComposedSystem]
        :param action_bounds: Action bounds.
        :type action_bounds: Union[list, np.ndarray, None]
        :param optimizer_config: Configuration of the optimizing procedure.
        :type optimizer_config: OptimizerConfig
        :param batch_keys: Keys for objective function.
        :type batch_keys: List[str]
        :param discount_factor: Discount factor for future running objectives, defaults to 1.0
        :type discount_factor: float, optional
        :param device: Device to proceed the optimization on, defaults to "cpu"
        :type device: str, optional
        :param critic: Critic object, defaults to None
        :type critic: Critic, optional
        """
        Policy.__init__(
            self,
            model=model,
            system=system,
            discount_factor=discount_factor,
            optimizer_config=optimizer_config,
        )
        self.device = torch.device(device)
        self.critic = critic

        self.N_episodes: int

    def update_data_buffer(self, data_buffer: DataBuffer):
        pass

    def optimize(self, data_buffer: DataBuffer):
        # Send to device before optimization
        if self.critic is not None:
            self.critic.model = self.critic.model.to(self.device)
        self.model = self.model.to(self.device)
        self.N_episodes = len(np.unique(data_buffer.data["episode_id"]))
        self.update_data_buffer(data_buffer)

        super().optimize(
            **data_buffer.get_optimization_kwargs(
                keys=self.data_buffer_objective_keys(),
                optimizer_config=self.optimizer_config,
            )
        )

        # Send back to cpu after optimization
        if self.critic is not None:
            self.critic.model = self.critic.model.to(torch.device("cpu"))
        self.model = self.model.to(torch.device("cpu"))

    def initialize_optimization_procedure(self):
        self.objective_inputs = [
            self.create_variable(name=variable_name, is_constant=True)
            for variable_name in self.data_buffer_objective_keys()
        ]
        self.policy_weights = self.create_variable(
            name="policy_weights", like=self.model.named_parameters
        )
        self.register_objective(
            self.objective_function, variables=self.objective_inputs
        )

    @abstractmethod
    def objective_function(self, **kwargs):
        pass


class Reinforce(PolicyGradient):
    """The Reinforce class extends the PolicyGradient class and implements the REINFORCE algorithm."""

    def __init__(
        self,
        model: ModelNN,
        system: Union[System, ComposedSystem],
        optimizer_config: OptimizerConfig,
        discount_factor: float = 1.0,
        device: str = "cpu",
        is_with_baseline: bool = True,
        is_do_not_let_the_past_distract_you: bool = True,
    ):
        """Instantiate Reinforce class.

        :param model: Policy model.
        :type model: ModelNN
        :param system: Agent environment.
        :type system: Union[System, ComposedSystem]
        :param action_bounds: Action bounds for the Agent.
        :type action_bounds: Union[list, np.ndarray, None]
        :param discount_factor: Discount factor for discounting future running objectives, defaults to 1.0
        :type discount_factor: float, optional
        :param device: Device for gradient step optimization, defaults to "cpu"
        :type device: str, optional
        :param is_with_baseline: Whether to use baseline in surrogate objective. Baseline is taken as total objective from the last iteration, defaults to True
        :type is_with_baseline: bool, optional
        :param is_do_not_let_the_past_distract_you: Whether to use tail total objectives in surrogate objective or not, defaults to False
        :type is_do_not_let_the_past_distract_you: bool, optional
        """
        PolicyGradient.__init__(
            self,
            model=model,
            system=system,
            optimizer_config=optimizer_config,
            discount_factor=discount_factor,
            device=device,
        )
        self.is_with_baseline = is_with_baseline
        self.is_do_not_let_the_past_distract_you = is_do_not_let_the_past_distract_you
        self.next_baseline = 0.0

        self.initialize_optimization_procedure()

    def update_data_buffer(self, data_buffer: DataBuffer):
        data_buffer.update(
            {
                "total_objective": self.calculate_last_total_objectives(data_buffer),
            }
        )
        data_buffer.update(
            {"tail_total_objective": self.calculate_tail_total_objectives(data_buffer)}
        )
        data_buffer.update({"baseline": self.calculate_baseline(data_buffer)})

    def calculate_last_total_objectives(self, data_buffer: DataBuffer):
        data = data_buffer.to_pandas(keys=["episode_id", "current_total_objective"])
        data["episode_id"] = data["episode_id"].astype(int)
        data["current_total_objective"] = data["current_total_objective"].astype(float)
        return (
            data.groupby("episode_id")["current_total_objective"]
            .last()
            .loc[data["episode_id"]]
            .values.reshape(-1)
        )

    def calculate_tail_total_objectives(
        self,
        data_buffer: DataBuffer,
    ):
        data = data_buffer.to_pandas(keys=["episode_id", "current_total_objective"])
        data["episode_id"] = data["episode_id"].astype(int)
        data["current_total_objective"] = data["current_total_objective"].astype(float)

        groupby_episode_total_objectives = data.groupby(["episode_id"])[
            "current_total_objective"
        ]

        last_total_objectives = (
            groupby_episode_total_objectives.last()
            .loc[data["episode_id"]]
            .values.reshape(-1)
        )
        current_total_objectives_shifted = groupby_episode_total_objectives.shift(
            periods=1, fill_value=0.0
        ).values.reshape(-1)

        return last_total_objectives - current_total_objectives_shifted

    def calculate_baseline(self, data_buffer: DataBuffer):
        baseline = self.next_baseline
        if not self.is_do_not_let_the_past_distract_you:
            self.next_baseline = np.mean(
                data_buffer.to_pandas(keys=["total_objective"]).values
            )

        else:
            self.next_baseline = (
                data_buffer.to_pandas(keys=["tail_total_objective", "step_id"])
                .astype(float)
                .groupby("step_id")
                .mean()
                .loc[
                    data_buffer.to_pandas(keys=["step_id"])
                    .astype(float)
                    .values.reshape(-1)
                ]
            ).values
        if isinstance(baseline, float):
            return np.full(shape=len(data_buffer), fill_value=baseline)
        else:
            return baseline

    def data_buffer_objective_keys(self) -> List[str]:
        return [
            "observation",
            "action",
            "tail_total_objective",
            "total_objective",
            "baseline",
        ]

    def objective_function(
        self, observation, action, tail_total_objective, total_objective, baseline
    ):
        return reinforce_objective(
            policy_model=self.model,
            observations=observation,
            actions=action,
            tail_total_objectives=tail_total_objective,
            total_objectives=total_objective,
            baselines=baseline,
            is_with_baseline=self.is_with_baseline,
            is_do_not_let_the_past_distract_you=self.is_do_not_let_the_past_distract_you,
            N_episodes=self.N_episodes,
        )


class SDPG(PolicyGradient):
    """Policy for Stochastic Deep Policy Gradient (SDPG)."""

    def __init__(
        self,
        model: ModelNN,
        critic: Critic,
        system: Union[System, ComposedSystem],
        optimizer_config: OptimizerConfig,
        sampling_time: float,
        discount_factor: float = 1.0,
        device: str = "cpu",
    ):
        """Instantiate SDPG class.

        :param model: Policy Model.
        :type model: ModelNN
        :param critic: Critic object that is optmized via temporal difference objective.
        :type critic: Critic
        :param system: Agent environment.
        :type system: Union[System, ComposedSystem]
        :param action_bounds: Action bounds for the Agent.
        :type action_bounds: Union[list, np.ndarray, None]
        :param optimizer_config: Configuration of the optimization procedure.
        :type optimizer_config: OptimizerConfig
        :param discount_factor: Discounting factor for discounting future running objectives, defaults to 1.0
        :type discount_factor: float, optional
        :param device: Device to proceed the optimization process, defaults to "cpu"
        :type device: str, optional
        """
        PolicyGradient.__init__(
            self,
            model=model,
            system=system,
            discount_factor=discount_factor,
            device=device,
            critic=critic,
            optimizer_config=optimizer_config,
        )
        self.sampling_time = sampling_time
        self.initialize_optimization_procedure()

    def data_buffer_objective_keys(self) -> List[str]:
        return ["observation", "action", "timestamp", "episode_id", "running_objective"]

    def objective_function(
        self, observation, action, timestamp, episode_id, running_objective
    ):
        return sdpg_objective(
            policy_model=self.model,
            critic_model=self.critic.model,
            observations=observation,
            actions=action,
            timestamps=timestamp,
            discount_factor=self.discount_factor,
            N_episodes=self.N_episodes,
            episode_ids=episode_id.long(),
            running_objectives=running_objective,
            sampling_time=self.sampling_time,
        )


class PPO(PolicyGradient):
    """Proximal Policy Optimization."""

    def __init__(
        self,
        model: ModelNN,
        critic: Critic,
        system: Union[System, ComposedSystem],
        optimizer_config: OptimizerConfig,
        sampling_time: float,
        discount_factor: float = 1.0,
        device: str = "cpu",
        running_objective_type="cost",
        epsilon: float = 0.2,
    ):
        """Instantiate PPO policy class.

        :param model: Policy Model.
        :type model: ModelNN
        :param critic: Critic object that is optmized via temporal difference objective.
        :type critic: Critic
        :param system: Agent environment.
        :type system: Union[System, ComposedSystem]
        :param action_bounds: Action bounds for the Agent.
        :type action_bounds: Union[list, np.ndarray, None]
        :param optimizer_config: Configuration of the optimization procedure.
        :type optimizer_config: OptimizerConfig
        :param discount_factor: Discounting factor for discounting future running objectives, defaults to 1.0
        :type discount_factor: float, optional
        :param device: Device to proceed the optimization process, defaults to "cpu"
        :type device: str, optional
        :param epsilon: Epsilon parameter, defaults to 0.2
        :type epsilon: float, optional
        """
        PolicyGradient.__init__(
            self,
            model=model,
            system=system,
            discount_factor=discount_factor,
            device=device,
            critic=critic,
            optimizer_config=optimizer_config,
        )
        self.sampling_time = sampling_time
        self.epsilon = epsilon
        self.running_objective_type = running_objective_type
        self.initialize_optimization_procedure()

    def data_buffer_objective_keys(self) -> List[str]:
        return [
            "observation",
            "action",
            "timestamp",
            "episode_id",
            "running_objective",
            "initial_log_probs",
        ]

    def objective_function(
        self,
        observation,
        action,
        timestamp,
        episode_id,
        running_objective,
        initial_log_probs,
    ):
        return ppo_objective(
            policy_model=self.model,
            critic_model=self.critic.model,
            observations=observation,
            actions=action,
            timestamps=timestamp,
            discount_factor=self.discount_factor,
            N_episodes=self.N_episodes,
            episode_ids=episode_id.long(),
            running_objectives=running_objective,
            initial_log_probs=initial_log_probs,
            epsilon=self.epsilon,
            running_objective_type=self.running_objective_type,
            sampling_time=self.sampling_time,
        )

    def update_data_buffer(self, data_buffer: DataBuffer):
        data_buffer.update(
            {
                "initial_log_probs": self.model.log_pdf(
                    torch.FloatTensor(np.vstack(data_buffer.data["observation"])),
                    torch.FloatTensor(np.vstack(data_buffer.data["action"])),
                )
                .detach()
                .cpu()
                .numpy()
            }
        )


class DDPG(PolicyGradient):
    """Policy for Deterministic Deep Policy Gradient (DDPG)."""

    def __init__(
        self,
        model: ModelNN,
        critic: Critic,
        system: Union[System, ComposedSystem],
        optimizer_config: OptimizerConfig,
        discount_factor: float = 1.0,
        device: str = "cpu",
    ):
        """Instantiate DDPG class.

        :param model: Policy Model.
        :type model: ModelNN
        :param critic: Critic object that is optmized via temporal difference objective.
        :type critic: Critic
        :param system: Agent environment.
        :type system: Union[System, ComposedSystem]
        :param action_bounds: Action bounds for the Agent.
        :type action_bounds: Union[list, np.ndarray, None]
        :param optimizer_config: Configuration of the optimization procedure.
        :type optimizer_config: OptimizerConfig
        :param discount_factor: Discounting factor for discounting future running objectives, defaults to 1.0
        :type discount_factor: float, optional
        :param device: Device to proceed the optimization process, defaults to "cpu"
        :type device: str, optional
        """
        PolicyGradient.__init__(
            self,
            model=model,
            system=system,
            discount_factor=discount_factor,
            device=device,
            critic=critic,
            optimizer_config=optimizer_config,
        )
        self.initialize_optimization_procedure()

    def data_buffer_objective_keys(self) -> List[str]:
        return ["observation"]

    def objective_function(self, observation):
        return ddpg_objective(
            policy_model=self.model,
            critic_model=self.critic.model,
            observations=observation,
        )


class RLPolicy(Policy):
    """Class for with Predictive Control algorithms."""

    def __init__(
        self,
        model: Union[ModelNN, Model],
        critic: Critic,
        system: Union[System, ComposedSystem],
        action_bounds: Union[list, np.ndarray, None],
        optimizer_config: OptimizerConfig,
        predictor: Optional[Predictor] = None,
        prediction_horizon: Optional[int] = None,
        running_objective: Optional[RunningObjective] = None,
        constraint_parser: Optional[ConstraintParser] = None,
        discount_factor: float = 1.0,
        device: str = "cpu",
        epsilon_random_parameter: Optional[float] = None,
        algorithm: str = "mpc",
    ):
        """Initialize an instance of RLPolicy class.

        :param model: Model for predictive policy
        :type model: Union[ModelNN, Model]
        :param critic: Critic for predictive policy (Can be used either Value or Action-Value critic variants)
        :type critic: Critic
        :param system:  a.k.a. environment. A class that represents the environment and contains dimensions of action and state space.
        :type system: Union[System, ComposedSystem]
        :param action_bounds: Bounds of actions represented by a list or numpy array, where first column is a minimal action and second column is a maximal action
        :type action_bounds: Union[list, np.ndarray, None]
        :param optimizer_config: A config for Optimizable
        :type optimizer_config: OptimizerConfig
        :param predictor: Predictor utilizing by policy to obtain a sequence of predictions, defaults to None.
        :type predictor: Optional[Predictor], optional
        :param prediction_horizon: length of predicted state sequence (needed for Predictior), defaults to None
        :type prediction_horizon: Optional[int], optional
        :param running_objective: Running objective of the control problem, defaults to None.
        :type running_objective: Optional[RunningObjective], optional
        :param discount_factor: Discounting factor for control problem. Defaults to 1.0
        :type discount_factor: float, optional
        :param device: Keyword argument specifying the device for torch (tensor) optimization. Defaults to "cpu"
        :type device: str, optional
        :param epsilon_random: If set to True, policy becomes epsilon-greedy with probability epsilon_random_parameter. Defaults to False
        :type epsilon_random: bool, optional
        :param epsilon_random_parameter: Probability of taking a random action during epsilon-greedy policy update phase. Defaults to 0.0
        :type epsilon_random_parameter: float, optional
        :param algorithm: Specifying the algorithm to which policy belongs and which objective function to optimize. Defaults to "mpc".
        :type algorithm: str, optional
        """
        Policy.__init__(
            self,
            model=model,
            system=system,
            action_bounds=action_bounds,
            optimizer_config=optimizer_config,
            discount_factor=discount_factor,
        )

        self.action_bounds = np.array(action_bounds)
        self.predictor = predictor
        self.prediction_horizon = prediction_horizon
        self.critic = critic
        self.device = device
        self.epsilon_random_parameter = epsilon_random_parameter
        self.running_objective = running_objective
        self.algorithm = algorithm
        self.constraint_parser = (
            constraint_parser
            if constraint_parser is not None
            else ConstraintParserTrivial()
        )
        self.initialize_optimization_procedure()
        self.initial_guess = None

    def data_buffer_objective_keys(self) -> List[str]:
        return ["observation", "estimated_state"]

    def initialize_optimization_procedure(self):
        objective_variables = []
        self.observation_variable = self.create_variable(
            1, self.system.dim_observation, name="observation", is_constant=True
        )
        self.estimated_state_variable = self.create_variable(
            1, self.system.dim_state, name="estimated_state", is_constant=True
        )
        objective_variables.extend(
            [self.observation_variable, self.estimated_state_variable]
        )
        self.policy_model_weights = self.create_variable(
            name="policy_model_weights", like=self.model.named_parameters
        )
        if isinstance(self.model, ModelWeightContainer):
            (
                self.action_bounds_tiled,
                self.action_initial_guess,
                self.action_min,
                self.action_max,
            ) = self.handle_bounds(
                self.action_bounds,
                self.dim_action,
                tile_parameter=self.model.weights.shape[0],
            )
            self.register_bounds(self.policy_model_weights, self.action_bounds_tiled)

        objective_variables.append(self.policy_model_weights)
        if not isinstance(self.critic, CriticTrivial):
            self.critic_weights = self.create_variable(
                name="critic_weights",
                like=self.critic.model.named_parameters,
                is_constant=True,
            )
            objective_variables.append(self.critic_weights)

        self.register_objective(
            self.objective_function,
            variables=objective_variables,
        )

        if len(list(self.constraint_parser.constraint_parameters())) > 0:
            if self.algorithm == "rpo":
                is_predict_last = True
            else:
                is_predict_last = False

            self.predicted_states_var = self.create_variable(
                self.prediction_horizon,
                self.system.dim_state,
                name="predicted_states",
                is_nested_function=True,
                nested_variables=[self.policy_model_weights],
            )
            self.connect_source(
                connect_to=self.predicted_states_var,
                func=self.predictor.predict_state_sequence_from_model,
                prediction_horizon=self.prediction_horizon,
                state=self.estimated_state_variable,
                model=self.model,
                model_weights=self.policy_model_weights,
                is_predict_last=is_predict_last,
                return_predicted_states_only=True,
            )
            self.constraint_parameters = [
                self.create_variable(
                    *parameter.dims, name=parameter.name, is_constant=True
                ).with_data(parameter.data)
                for parameter in self.constraint_parser
            ]
            self.register_constraint(
                self.constraint_parser.constraint_function,
                variables=[self.predicted_states_var, *self.constraint_parameters],
            )

    def objective_function(
        self, estimated_state, observation, policy_model_weights, critic_weights=None
    ):
        if self.algorithm == "mpc":
            return mpc_objective(
                estimated_state=estimated_state,
                observation=observation,
                policy_model_weights=policy_model_weights,
                predictor=self.predictor,
                running_objective=self.running_objective,
                model=self.model,
                prediction_horizon=self.prediction_horizon,
                discount_factor=self.discount_factor,
            )
        elif self.algorithm == "rpo":
            return rpo_objective(
                estimated_state=estimated_state,
                observation=observation,
                policy_model_weights=policy_model_weights,
                predictor=self.predictor,
                running_objective=self.running_objective,
                model=self.model,
                prediction_horizon=self.prediction_horizon,
                discount_factor=self.discount_factor,
                critic=self.critic,
                critic_weights=critic_weights,
            )
        elif self.algorithm == "sql":
            return sql_objective(
                estimated_state=estimated_state,
                observation=observation,
                policy_model_weights=policy_model_weights,
                predictor=self.predictor,
                model=self.model,
                prediction_horizon=self.prediction_horizon,
                critic=self.critic,
                critic_weights=critic_weights,
            )
        elif self.algorithm == "rql":
            return rql_objective(
                estimated_state=estimated_state,
                observation=observation,
                policy_model_weights=policy_model_weights,
                predictor=self.predictor,
                running_objective=self.running_objective,
                model=self.model,
                prediction_horizon=self.prediction_horizon,
                critic=self.critic,
                critic_weights=critic_weights,
                discount_factor=self.discount_factor,
            )
        elif self.algorithm == "greedy":
            return rc.mean(
                self.critic(
                    observation,
                    self.model(observation, weights=policy_model_weights),
                    weights=critic_weights,
                )
            )
        else:
            raise AssertionError("RLPolicy: Wrong algorithm name")

<<<<<<< HEAD
    def optimize_on_event(self, data_buffer: DataBuffer):
=======
    def get_sequential_output(self, observation):
        if isinstance(self.model, (ModelWeightContainerTorch, ModelWeightContainer)):
            pass

    def optimize(self, data_buffer: DataBuffer):
>>>>>>> 596bf412
        opt_kwargs = data_buffer.get_optimization_kwargs(
            keys=self.data_buffer_objective_keys(),
            optimizer_config=self.optimizer_config,
        )

        if opt_kwargs is not None:
            if self.kind == "symbolic":
                result = (
                    super().optimize(
                        **opt_kwargs,
                        policy_model_weights=self.get_initial_guess(),
                        tol=1e-8,
                    )
                    if self.critic.weights is None
                    else super().optimize(
                        **opt_kwargs,
                        policy_model_weights=self.get_initial_guess(),
                        critic_weights=self.critic.weights,
                        tol=1e-8,
                    )
                )
                self.update_weights(result["policy_model_weights"])
            elif self.kind == "tensor":
                super().optimize(**opt_kwargs)

    def get_initial_guess(self):
        return self.model.weights


class CALFLegacy(RLPolicy):
    """Do not use it. Do not import it."""

    def __init__(
        self,
        safe_controller,
        *args,
        **kwargs,
    ):
        """Initialize thepolicy with a safe controller, and optional arguments for constraint handling, penalty term, andpolicy regularization.

        :param safe_controller: controller used to compute a safe action in case the optimization is rejected
        :type safe_controller: Controller
        :param policy_constraints_on: whether to use the CALF constraints in the optimization
        :type policy_constraints_on: bool
        :param penalty_param: penalty term for the optimization objective
        :type penalty_param: float
        :param policy_regularization_param: regularization term for thepolicy weights
        :type policy_regularization_param: float
        """
        super().__init__(*args, **kwargs)
        self.safe_controller = safe_controller
        self.penalty_param = penalty_param
        self.policy_regularization_param = policy_regularization_param
        self.predictive_constraint_violations = []
        self.intrinsic_constraints = (
            [
                self.CALF_decay_constraint_for_policy,
                # self.CALF_decay_constraint_for_policy_same_critic
            ]
            if policy_constraints_on
            else []
        )
        self.weights_acceptance_status = False
        safe_action = self.safe_controller.compute_action(
            self.state_init, self.critic.observation_last_good
        )
        self.action_init = self.action = safe_action
        self.model.update_and_cache_weights(safe_action)

    def CALF_decay_constraint_for_policy(self, weights=None):
        """Constraint for the policy optimization, ensuring that the critic value will not decrease by less than the required decay rate.

        :param weights:policy weights to be evaluated
        :type weights: numpy.ndarray
        :return: difference between the predicted critic value and the current critic value, plus the sampling time times the required decay rate
        :rtype: float
        """
        action = self.model(self.observation, weights=weights)

        self.predicted_observation = predicted_observation = self.predictor.predict(
            self.observation, action
        )
        observation_last_good = self.critic.observation_last_good

        self.critic_next = self.critic(predicted_observation)
        self.critic_current = self.critic(
            observation_last_good, use_stored_weights=True
        )

        self.predictive_constraint_violation = (
            self.critic_next
            - self.critic_current
            + self.critic.sampling_time * self.critic.safe_decay_param
        )

        return self.predictive_constraint_violation

    def CALF_decay_constraint_for_policy_same_critic(self, weights=None):
        """Calculate the predictive constraint violation for the CALF.

        This function calculates the violation of the "CALF decay constraint" which is used to ensure that the critic's value function
        (as a Lyapunov function) decreases over time. This helps to guarantee that the system remains stable.

        :param weights: (array) Weights for thepolicy model.
        :type weights: np.ndarray
        :return: (float) Predictive constraint violation.
        :rtype: float
        """
        action = self.model(self.observation, weights=weights)

        predicted_observation = self.predictor.predict(self.observation, action)
        observation_last_good = self.critic.observation_last_good

        self.predictive_constraint_violation = (
            self.critic(predicted_observation)
            - self.critic(observation_last_good)
            + self.critic.sampling_time * self.critic.safe_decay_param
        )

        return self.predictive_constraint_violation<|MERGE_RESOLUTION|>--- conflicted
+++ resolved
@@ -867,15 +867,7 @@
         else:
             raise AssertionError("RLPolicy: Wrong algorithm name")
 
-<<<<<<< HEAD
-    def optimize_on_event(self, data_buffer: DataBuffer):
-=======
-    def get_sequential_output(self, observation):
-        if isinstance(self.model, (ModelWeightContainerTorch, ModelWeightContainer)):
-            pass
-
     def optimize(self, data_buffer: DataBuffer):
->>>>>>> 596bf412
         opt_kwargs = data_buffer.get_optimization_kwargs(
             keys=self.data_buffer_objective_keys(),
             optimizer_config=self.optimizer_config,
