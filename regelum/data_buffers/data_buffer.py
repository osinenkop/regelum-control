--- conflicted
+++ resolved
@@ -5,16 +5,9 @@
 import casadi as cs
 import torch
 
-<<<<<<< HEAD
-from typing import Optional, List, Union, Any, Type, Iterable
+from typing import Optional, List, Union, Any, Type, Iterable, Dict
 from regelum.typing import RgArray, RgArrayType
 from .batch_sampler import RollingBatchSampler, BatchSampler
-=======
-from typing import Optional, List, Union, Any, Type, Iterable, Dict
-from .types import RgArray, RgArrayType
-from .batch_sampler import RollingBatchSampler
-from .fifo_list import FifoList
->>>>>>> bfb76a3f
 from collections import defaultdict
 from ..optimizable import OptimizerConfig
 
@@ -39,15 +32,8 @@
     def keys(self) -> List[str]:
         return list(self.data.keys())
 
-    def fifo_list(self):
-        return FifoList(max_size=self.max_buffer_size)
-
     def nullify_buffer(self) -> None:
-<<<<<<< HEAD
         self.data = defaultdict(list)
-=======
-        self.data = defaultdict(self.fifo_list)
->>>>>>> bfb76a3f
         self.keys_for_indexing = None
         self.dtype_for_indexing = None
         self.device_for_indexing = None
