--- conflicted
+++ resolved
@@ -13,13 +13,9 @@
 import torch.multiprocessing as mp
 import random
 
-<<<<<<< HEAD
-from .utilis import Clock, AwaitedParameter
-=======
 from regelum.data_buffers import DataBuffer
 
-from .__utilities import Clock, AwaitedParameter, calculate_value
->>>>>>> bfb76a3f
+from regelum.utils import Clock, AwaitedParameter, calculate_value
 from regelum import RegelumBase
 from .policy import Policy, RLPolicy, PolicyPPO, PolicyReinforce, PolicySDPG, PolicyDDPG
 from .critic import Critic, CriticCALF, CriticTrivial
@@ -74,6 +70,7 @@
         """Initialize the Scenario with the necessary components for running a reinforcement learning experiment.
 
         Args:
+        ----
             policy: Policy to generate actions based on observations.
             simulator: Simulator to interact with and collect data for
                 training.
@@ -341,6 +338,7 @@
         """Instantiate a RLScenario object.
 
         Args:
+        ----
             policy (Policy): Policy object
             critic (Critic): Cricic
             running_objective (RunningObjective): Function to calculate
@@ -385,12 +383,7 @@
 
         self.critic_optimization_event = critic_optimization_event
         self.policy_optimization_event = policy_optimization_event
-<<<<<<< HEAD
         self.data_buffer = DataBuffer()
-=======
-        self.data_buffer = DataBuffer(max_data_buffer_size)
-        self.max_data_buffer_size = max_data_buffer_size
->>>>>>> bfb76a3f
         self.critic = critic
         self.is_first_compute_action_call = True
         self.is_critic_first = is_critic_first
@@ -441,7 +434,6 @@
                 critic_optimization_event=self.critic_optimization_event,
                 discount_factor=self.discount_factor,
                 is_critic_first=self.is_critic_first,
-                max_data_buffer_size=self.max_data_buffer_size,
                 sampling_time=self.sampling_time,
                 constraint_parser=self.constraint_parser,
                 observer=self.observer,
@@ -713,6 +705,7 @@
         """Instantiate CALF class.
 
         Args:
+        ----
             simulator (Simulator): The simulator object.
             running_objective (RunningObjective): The running objective.
             safe_policy (Policy): The safe policy.
@@ -744,6 +737,7 @@
                 critic optimizer. Defaults to 10.
 
         Returns:
+        -------
             None: None
         """
         system = simulator.system
@@ -919,6 +913,7 @@
         """Initialize the MPC agent, setting up the required structures for MPC.
 
         Args:
+        ----
             running_objective (RunningObjective): The objective function
                 to assess the costs over the prediction horizon.
             simulator (Simulator): The environment simulation for
@@ -1077,6 +1072,7 @@
         """Instantiate SQL.
 
         Args:
+        ----
             running_objective (RunningObjective): The objective function
                 to assess the costs over the prediction horizon.
             simulator (Simulator): The environment simulation for
@@ -1109,6 +1105,7 @@
                 parameter for the critic. Defaults to 0.
 
         Returns:
+        -------
             None: None
         """
         super().__init__(
@@ -1162,6 +1159,7 @@
         """Instantiate RQLScenario.
 
         Args:
+        ----
             running_objective (RunningObjective): The objective function
                 to assess the costs over the prediction horizon.
             simulator (Simulator): The environment simulation for
@@ -1194,6 +1192,7 @@
                 parameter for the critic. Defaults to 0.
 
         Returns:
+        -------
             None: None
         """
         super().__init__(
@@ -1246,6 +1245,7 @@
         """Instantiate RPV.
 
         Args:
+        ----
             running_objective (RunningObjective): The objective function
                 to assess the costs over the prediction horizon.
             simulator (Simulator): The environment simulation for
@@ -1278,6 +1278,7 @@
                 parameter for the critic. Defaults to 0.
 
         Returns:
+        -------
             None: None
         """
         super().__init__(
@@ -1329,6 +1330,7 @@
         """Initialize the object with the given parameters.
 
         Args:
+        ----
             running_objective (RunningObjective): The objective function
                 to assess the costs over the prediction horizon.
             simulator (Simulator): The environment simulation for
@@ -1356,6 +1358,7 @@
                 costs. Defaults to 1.0.
 
         Returns:
+        -------
             None
         """
         system = simulator.system
@@ -1924,6 +1927,7 @@
         """Initialize the object with the given parameters.
 
         Args:
+        ----
             policy_model (PerceptronWithTruncatedNormalNoise): The
                 neural network model parameterizing the policy.
             critic_model (ModelPerceptron): The neural network model
@@ -1969,9 +1973,11 @@
                 end an episode.
 
         Raises:
+        ------
             AssertionError: If the `running_objective_type` is invalid.
 
         Returns:
+        -------
             None
         """
         assert (
@@ -2050,6 +2056,7 @@
         """Initialize SDPG.
 
         Args:
+        ----
             policy_model: The
                 policy network model that defines the policy
                 architecture.
@@ -2148,6 +2155,7 @@
         """Initialize an REINFORCE object.
 
         Args:
+        ----
             policy_model: The
                 policy network model that defines the policy
                 architecture.
@@ -2176,6 +2184,7 @@
             is_do_not_let_the_past_distract_you: Whether to use tail total costs or not.
 
         Returns:
+        -------
             None: None
         """
         super().__init__(
@@ -2233,6 +2242,7 @@
         """Instantiate DDPG Scenario.
 
         Args:
+        ----
             policy_model (PerceptronWithTruncatedNormalNoise): The
                 policy (actor) neural network model with input as state
                 and output as action.
