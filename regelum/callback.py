--- conflicted
+++ resolved
@@ -1178,242 +1178,7 @@
         self.log(
             f"Completed episode {episode_number}/{episodes_total} ({100*episode_number/episodes_total:.1f}%). Iteration: {iteration_number}/{iterations_total}."
             + remaining
-<<<<<<< HEAD
-        )
-=======
-        )
-
-
-class CALFWeightsCallback(HistoricalCallback):
-    """Callback that records the relevant model weights for CALF-based methods."""
-
-    def __init__(self, *args, **kwargs):
-        """Initialize an instance of CALFWeightsCallback."""
-        super().__init__(*args, **kwargs)
-        self.cooldown = 0.0
-        self.time = 0.0
-
-    def is_target_event(self, obj, method, output):
-        return (
-            isinstance(obj, regelum.controller.Controller)
-            and method == "compute_action"
-            and "calf" in obj.critic.__class__.__name__.lower()
-        )
-
-    def perform(self, obj, method, output):
-        try:
-            datum = {
-                **{"time": regelum.main.metadata["time"]},
-                **{
-                    f"weight_{i + 1}": weight[0]
-                    for i, weight in enumerate(obj.critic.model.weights.full())
-                },
-            }
-
-            # print(datum["time"], obj.critic.model.weights)
-            self.add_datum(datum)
-        finally:
-            pass
-
-    def on_episode_done(
-        self,
-        scenario,
-        episode_number,
-        episodes_total,
-        iteration_number,
-        iterations_total,
-    ):
-        identifier = f"CALF_weights_during_episode_{str(episode_number).zfill(5)}"
-        if not self.data.empty:
-            self.save_plot(identifier)
-            self.insert_column_left("episode", episode_number)
-            self.dump_and_clear_data(identifier)
-
-    def plot(self, name=None):
-        if not self.data.empty:
-            if regelum.main.is_clear_matplotlib_cache_in_callbacks:
-                plt.clf()
-                plt.cla()
-                plt.close()
-            if not name:
-                name = self.__class__.__name__
-            res = self.data.set_index("time").plot(
-                subplots=True, grid=True, xlabel="time", title=name
-            )
-            return res[0].figure
-
-
-class CriticWeightsCallback(CALFWeightsCallback):
-    """Whatever."""
-
-    def is_target_event(self, obj, method, output):
-        return (
-            isinstance(obj, regelum.controller.Controller)
-            and method == "compute_action"
-        )
-
-    def on_episode_done(
-        self,
-        scenario,
-        episode_number,
-        episodes_total,
-        iteration_number,
-        iterations_total,
-    ):
-        identifier = f"Critic_weights_during_episode_{str(episode_number).zfill(5)}"
-        if not self.data.empty:
-            self.save_plot(identifier)
-            self.insert_column_left("episode", episode_number)
-            self.dump_and_clear_data(identifier)
-
-
-class CalfCallback(HistoricalCallback):
-    """Callback that records various diagnostic data during experiments with CALF-based methods."""
-
-    def __init__(self, *args, **kwargs):
-        """Initialize an instance of CalfCallback."""
-        super().__init__(*args, **kwargs)
-        self.cooldown = 1.0
-        self.time = 0.0
-
-    def is_target_event(self, obj, method, output):
-        return (
-            isinstance(obj, regelum.controller.Controller)
-            and method == "compute_action"
-            and "calf" in obj.critic.__class__.__name__.lower()
-        )
-
-    def perform(self, obj, method, output):
-        current_CALF = obj.critic(
-            obj.critic.observation_last_good,
-            use_stored_weights=True,
-        )
-        self.log(
-            f"current CALF value:{current_CALF}, decay_rate:{obj.critic.safe_decay_rate}, observation: {obj.data_buffer.sample_last(keys=['observation'], dtype=np.array)['observation']}"
-        )
-        is_calf = (
-            obj.critic.opt_status == "success" and obj.policy.opt_status == "success"
-        )
-        if not self.data.empty:
-            prev_CALF = self.data["J_hat"].iloc[-1]
-        else:
-            prev_CALF = current_CALF
-
-        delta_CALF = prev_CALF - current_CALF
-        self.add_datum(
-            {
-                "time": regelum.main.metadata["time"],
-                "J_hat": current_CALF[0]
-                if isinstance(current_CALF, (np.ndarray, torch.Tensor))
-                else current_CALF.full()[0],
-                "is_CALF": is_calf,
-                "delta": delta_CALF[0]
-                if isinstance(delta_CALF, (np.ndarray, torch.Tensor))
-                else delta_CALF.full()[0],
-            }
-        )
-
-    def on_episode_done(
-        self,
-        scenario,
-        episode_number,
-        episodes_total,
-        iteration_number,
-        iterations_total,
-    ):
-        identifier = f"CALF_diagnostics_on_episode_{str(episode_number).zfill(5)}"
-        if not self.data.empty:
-            self.save_plot(identifier)
-            self.insert_column_left("episode", episode_number)
-            self.dump_and_clear_data(identifier)
-
-    def plot(self, name=None):
-        if regelum.main.is_clear_matplotlib_cache_in_callbacks:
-            plt.clf()
-            plt.cla()
-            plt.close()
-        if not self.data.empty:
-            fig = plt.figure(figsize=(10, 10))
-
-            ax_calf, ax_switch, ax_delta = ax_array = fig.subplots(1, 3)
-            ax_calf.plot(self.data["time"], self.data["J_hat"], label="CALF")
-            ax_switch.plot(self.data["time"], self.data["is_CALF"], label="CALF on")
-            ax_delta.plot(self.data["time"], self.data["delta"], label="delta decay")
-
-            for ax in ax_array:
-                ax.set_xlabel("Time [s]")
-                ax.grid()
-                ax.legend()
-
-            ax_calf.set_ylabel("J_hat")
-            ax_switch.set_ylabel("Is CALF on")
-            ax_delta.set_ylabel("Decay size")
-
-            plt.legend()
-            return fig
-
-
-class CriticCallback(CalfCallback):
-    """Watever."""
-
-    def is_target_event(self, obj, method, output):
-        return (
-            isinstance(obj, regelum.controller.Controller)
-            and method == "compute_action"
-        )
-
-    def perform(self, obj, method, output):
-        last_observation = obj.data_buffer.sample_last(
-            keys=["observation"], dtype=np.array
-        )["observation"]
-        critic_val = obj.critic(
-            last_observation,
-        )
-        self.log(f"current critic value:{critic_val}, observation: {last_observation}")
-        if critic_val is not None:
-            self.add_datum(
-                {
-                    "time": regelum.main.metadata["time"],
-                    "J": critic_val[0]
-                    if isinstance(critic_val, (np.ndarray, torch.Tensor))
-                    else critic_val.full()[0],
-                }
-            )
-
-    def on_episode_done(
-        self,
-        scenario,
-        episode_number,
-        episodes_total,
-        iteration_number,
-        iterations_total,
-    ):
-        identifier = f"Critic_values_on_episode_{str(episode_number).zfill(5)}"
-        if not self.data.empty:
-            self.save_plot(identifier)
-            self.insert_column_left("episode", episode_number)
-            self.dump_and_clear_data(identifier)
-
-    def plot(self, name=None):
-        if regelum.main.is_clear_matplotlib_cache_in_callbacks:
-            plt.clf()
-            plt.cla()
-            plt.close()
-        if not self.data.empty:
-            fig = plt.figure(figsize=(10, 10))
-
-            ax_critic = fig.subplots(1, 1)
-            ax_critic.plot(self.data["time"], self.data["J"], label="Critic")
-
-            ax_critic.set_xlabel("Time [s]")
-            ax_critic.grid()
-            ax_critic.legend()
-
-            ax_critic.set_ylabel("J")
-
-            plt.legend()
-            return fig
-
-
-from .animation import *
->>>>>>> f7fc30fe
+        )
+
+
+from .animation import *