--- conflicted
+++ resolved
@@ -1142,12 +1142,8 @@
 
 
 class SingleBodyAnimation(PlanarBodiesAnimation):
-<<<<<<< HEAD
     """Animates dynamics of systems that can be viewed as a body moving on a plane."""
-=======
-    """Animates dynamics of systems that can be viewed as a triangle moving on a plane."""
-
->>>>>>> dadd3e65
+
     _pic = "default.svg"
     _marker_size = None
     _rotation = None
@@ -1277,9 +1273,4 @@
         pass
 
 
-<<<<<<< HEAD
-DefaultAnimation = StateAnimation + ActionAnimation + ValueAnimation
-
-=======
-DefaultAnimation = StateAnimation + ActionAnimation + ScoreAnimation
->>>>>>> dadd3e65
+DefaultAnimation = StateAnimation + ActionAnimation + ValueAnimation