"""Callbacks that create, display and store animation according to dynamic data."""
import subprocess
from abc import ABC, abstractmethod
from copy import copy
from multiprocessing import Process
from unittest.mock import Mock

import matplotlib.animation
import matplotx.styles
from matplotlib.axes import Axes
from matplotlib.gridspec import GridSpec, GridSpecFromSubplotSpec, SubplotSpec
from matplotlib.transforms import Affine2D
from shared_memory_dict import SharedMemoryDict

import regelum
import os


import matplotlib.pyplot as plt


from pathlib import Path

import regelum.__internal.base

from matplotlib.backends.backend_qt5agg import FigureCanvasQTAgg as FigureCanvas
from matplotlib.figure import Figure
import numpy as np
from matplotlib.backends import backend_qt5agg  # e.g.

from svgpathtools import svg2paths
from svgpath2mpl import parse_path

import regelum.callback as callback


plt.rcParams["animation.frame_format"] = "svg"  # VERY important

import matplotlib.style as mplstyle

plt.style.use(matplotx.styles.dracula)
#plt.style.use('fast')
#plt.rcParams['path.simplify'] = True

#plt.rcParams['path.simplify_threshold'] = 1.0


class AnimationCallback(callback.Callback, ABC):
    """Callback (base) responsible for rendering animated visualizations of the experiment."""

    _frames = 100

    @classmethod
    def _compose(cls_left, cls_right):
        animations = []
        for cls in [cls_left, cls_right]:
            if issubclass(cls, ComposedAnimationCallback) and not issubclass(
                cls, DeferredComposedAnimation
            ):
                assert (
                    cls is not ComposedAnimationCallback
                ), "Adding a composed animation in this way is ambiguous."
                animations += cls._animations
            else:
                animations.append(cls)

        class Composed(ComposedAnimationCallback):
            _animations = animations

            def __init__(self, **kwargs):
                super().__init__(*self._animations, **kwargs)

        return Composed

    def __init__(self, *args, interactive=None, fig=None, ax=None, mng=None, **kwargs):
        """Initialize an instance of AnimationCallback."""
        super().__init__(*args, **kwargs)
        # assert (
        #    self.attachee is not None
        # ), "An animation callback can only be instantiated via attachment, however an attempt to instantiate it otherwise was made."
        self.frame_data = []
        # matplotlib.use('Qt5Agg', force=True)

        self.interactive_mode = (
            self._metadata["argv"].interactive if interactive is None else interactive
        )
        if self.interactive_mode:
            self.fig = Figure(figsize=(10, 10))
            canvas = FigureCanvas(self.fig)

            self.ax = canvas.figure.add_subplot(111)
            self.mng = backend_qt5agg.new_figure_manager_given_figure(1, self.fig)
            self.setup()
        else:
            self.mng = mng

            self.fig, self.ax = fig, ax
            if isinstance(self.ax, SubplotSpec):
                self.ax = fig.add_subplot(self.ax)
        self.save_directory = Path(
            f".callbacks/{self.__class__.__name__}"
            + (f"@{self.attachee.__name__}" if self.attachee is not None else "")
        ).resolve()
        self.saved_counter = 0
        self.skip_frames = self._metadata["skip_frames"]
        self.counter = 0

    def __del__(self):
        if hasattr(self, "updater"):
            self.canvas_shm["canvas"] = None
            self.updater.join()

    @abstractmethod
    def setup(self):
        pass

    def get_save_directory(self):
        return str(self.save_directory)

    def add_frame(self, **frame_datum):
        if self.counter is not None:
            self.counter += 1
            if (self.counter - 1) % self.skip_frames:
                return
        self.frame_data.append(frame_datum)
        if hasattr(self, "interactive_status"):
            self.interactive_status["frame"] = frame_datum

        if self.interactive_mode:
            self.lim()
            self.construct_frame(**frame_datum)
            self.fig.canvas.draw()
            self.fig.canvas.flush_events()

    def __getstate__(self):
        state = copy(self.__dict__)
        del state["mng"]

        del state["attachee"]

        if "canvas" in state:
            del state["canvas"]

        # del state["log"]
        # del state["exception"]
        # del state["mng"]
        return state

    def __setstate__(self, state):
        self.__dict__.update(state)
        self.mng = Mock()
        self.attachee = Mock()

    def reset(self):
        self.frame_data = []
        if self.interactive_mode:
            # self.mng.window.close()
            pass
        self.ax.clear()
        self.setup()
        # self.__init__(attachee=self.attachee, interactive=self.interactive_mode)

    @abstractmethod
    def construct_frame(self, **frame_datum):
        pass

    def animate(self, frames=None):
        temp_fig, temp_ax = self.fig, self.ax
        plt.ioff()
        self.fig = Figure(figsize=(10, 10))
        canvas = FigureCanvas(self.fig)
        self.ax = canvas.figure.add_subplot(111)
        self.setup()
        if frames is None:
            frames = self.__class__._frames
        if frames == "all":
            frames = len(self.frame_data)
        elif isinstance(frames, int):
            frames = max(min(frames, len(self.frame_data)), 0)
        elif isinstance(frames, float) and 0 <= frames <= 1:
            frames = int(frames * len(self.frame_data))
        else:
            raise ValueError(
                'animate accepts an int, a float or "all", but instead a different value was provided.'
            )

        def animation_update(i):
            j = int((i / frames) * len(self.frame_data) + 0.5)
            return self.construct_frame(**self.frame_data[j])

        self.lim()
        anim = matplotlib.animation.FuncAnimation(
            self.fig,
            animation_update,
            frames=frames,
            interval=30,
            blit=True,
            repeat=False,
        )
        res = anim.to_jshtml()
        plt.close(self.fig)
        self.fig, self.ax = temp_fig, temp_ax
        return res

    def on_launch(self):
        os.mkdir(self.get_save_directory())

    def animate_and_save(self, frames=None, name=None):
        if name is None:
            name = str(self.saved_counter)
            self.saved_counter += 1
        animation = self.animate(frames=frames)
        dir = self.get_save_directory()
        with open(dir + "/" + name + ".html", "w") as f:
            f.write(
                f"<html><head><title>{self.__class__.__name__}: {name}</title></head><body>{animation}</body></html>"
            )

    @classmethod
    def lim_from_reference(cls, x, y, extra_margin=0, equal=True):
        if x.size == 0:
            x = np.zeros(1)
        if y.size == 0:
            y = np.zeros(1)
        x_min, x_max = x.min(), x.max()
        y_min, y_max = y.min(), y.max()
        x_min, x_max = x_min - (x_max - x_min) * 0.1, x_max + (x_max - x_min) * 0.1
        y_min, y_max = y_min - (y_max - y_min) * 0.1, y_max + (y_max - y_min) * 0.1
        left = x_min - extra_margin
        width = max(x_max - x_min, y_max - y_min) if equal else x_max - x_min
        right = x_min + width + extra_margin
        bottom = y_min - extra_margin
        height = max(x_max - x_min, y_max - y_min) if equal else y_max - y_min
        top = y_min + height + extra_margin
        return left, right, bottom, top

    def lim(self, width=None, height=None, center=None, extra_margin=0.0):
        if width is not None or height is not None:
            if center is None:
                center = [0.0, 0.0]
            if width is None:
                width = height
            if height is None:
                height = width
            self.ax.set_xlim(
                center[0] - width / 2 - extra_margin,
                center[0] + width / 2 + extra_margin,
            )
            self.ax.set_ylim(
                center[1] - height / 2 - extra_margin,
                center[1] - height / 2 + extra_margin,
            )
        else:
            raise ValueError("No axis limits known for animation.")

    def on_episode_done(
        self,
        scenario,
        episode_number,
        episodes_total,
        iteration_number,
        iterations_total,
    ):
        self.counter = 0
        self.animate_and_save(name=str(episode_number))
        self.reset()


class ComposedAnimationCallback(AnimationCallback):
    """An animation callback capable of incoroporating several other animation callbacks in such a way that the respective plots are distributed between axes of a single figure."""

    def __init__(
        self, *animations, fig=None, ax=None, mng=None, mode="square", **kwargs
    ):
        """Initialize an instance of ComposedAnimationCallback.

        Args:
            *animations (*List[AnimationCallback]): animation classes to be composed
            **kwargs (**Dict[str, Any]): keyword arguments to be passed to __init__ of said
                animations and the base class
        """
        callback.Callback.__init__(self, **kwargs)

        if fig is None:
            self.fig = Figure(figsize=(10, 10))
            self.mng = backend_qt5agg.new_figure_manager_given_figure(1, self.fig)
        else:
            self.fig = fig
            self.mng = mng

        # canvas = FigureCanvas(self.fig)
        if mode == "square":
            width = int(len(animations) ** 0.5 + 0.5)
            height = width - (width**2 - len(animations)) // width
        if mode == "vstack":
            width = 1
            height = len(animations)
        elif mode == "hstack":
            height = 1
            width = len(animations)
        else:
            assert mode in ["square", "vstack", "hstack"]

        if ax is None:
            gs = GridSpec(width, height, figure=self.fig)
        else:
            gs = GridSpecFromSubplotSpec(width, height, subplot_spec=ax)

        self.animations = []
        for i, animation in enumerate(animations):
            self.animations.append(
                animation(
                    interactive=False, fig=self.fig, ax=gs[i], mng=self.mng, **kwargs
                )
            )

        # self.animations = [Animation(interactive=False, fig=self.fig, ax=gs, **kwargs) for Animation in animations]

        for animation in self.animations:
            animation.interactive_mode = self._metadata["argv"].interactive
            animation.setup()
        self.fig.show()
        # plt.show(block=True)

    def on_function_call(self, obj, method, output):
        pass

    def construct_frame(self, **frame_datum):
        raise AssertionError(
            f"A {self.__class__.__name__} object is not meant to have its `construct_frame` method called."
        )

    def setup(self):
        pass

    def is_target_event(self, obj, method, output, triggers):
        return False

    def on_launch(self):
        for animation in self.animations:
            animation.on_launch()

    def on_episode_done(self, *args, **kwargs):
        for animation in self.animations:
            animation.on_episode_done(*args, **kwargs)

    def on_iteration_done(self, *args, **kwargs):
        for animation in self.animations:
            animation.on_iteration_done(*args, **kwargs)

    def __del__(self):
        for animation in self.animations:
            del animation

    def __call__(self, *args, **kwargs):
        for animation in self.animations:
            animation(*args, **kwargs)


class DeferredComposedAnimation(ComposedAnimationCallback, ABC):
    def __init__(
        self, *animations, fig=None, ax=None, mode="vstack", mng=None, **kwargs
    ):
        self.initialized = False
        if "interactive" in kwargs:
            del kwargs["interactive"]
        callback.Callback.__init__(self, **kwargs)

        """
        self.fig = Figure(figsize=(10, 10))
        self.canvas = FigureCanvas(self.fig)
        self._animation_classes = animations
        self._kwargs = kwargs
        """

        if fig is None:
            self.fig = Figure(figsize=(10, 10))
            self.mng = backend_qt5agg.new_figure_manager_given_figure(1, self.fig)
        else:
            self.fig = fig
            self.mng = mng

        self.ax = ax
        self.mode = mode
        self._animation_classes = animations
        # canvas = FigureCanvas(self.fig)

        self._kwargs = kwargs

    def on_launch(self):
        if self.initialized:
            super().on_launch()

    def __deferred_init__(self):
        """
        self.animations = [
            Animation(interactive=False, **self._kwargs) for Animation in self._animation_classes
        ]
        width = int(len(self.animations) ** 0.5 + 0.5)
        height = width - (width**2 - len(self.animations)) // width
        for i, animation in enumerate(self.animations):
            animation.fig = self.fig
            animation.ax = self.canvas.figure.add_subplot(width, height, 1 + i)
        self.mng = backend_qt5agg.new_figure_manager_given_figure(1, self.fig)
        for animation in self.animations:
            animation.mng = self.mng
            animation.interactive_mode = self._metadata["argv"].interactive
            animation.setup()
            animation.fig.show()
        """

        if self.mode == "square":
            width = int(len(self._animation_classes) ** 0.5 + 0.5)
            height = width - (width**2 - len(self._animation_classes)) // width
        if self.mode == "vstack":
            width = 1
            height = len(self._animation_classes)
        elif self.mode == "hstack":
            height = 1
            width = len(self._animation_classes)
        else:
            assert self.mode in ["square", "vstack", "hstack"]

        if self.ax is None:
            self.gs = GridSpec(height, width, figure=self.fig)
        else:
            self.gs = GridSpecFromSubplotSpec(height, width, subplot_spec=self.ax)

        self.animations = []
        for i, animation in enumerate(self._animation_classes):
            self.animations.append(
                animation(
                    interactive=False,
                    fig=self.fig,
                    ax=self.gs[i],
                    mng=self.mng,
                    **self._kwargs,
                )
            )

        # self.animations = [Animation(interactive=False, fig=self.fig, ax=gs, **kwargs) for Animation in animations]

        for animation in self.animations:
            animation.interactive_mode = self._metadata["argv"].interactive
            animation.setup()
        self.fig.show()

        self.initialized = True
        del self._animation_classes
        del self._kwargs

    def __call__(self, *args, **kwargs):
        if self.initialized:
            super().__call__(*args, **kwargs)
        else:
            callback.Callback.__call__(self, *args, **kwargs)


class StateAnimation(DeferredComposedAnimation, callback.StateTracker):
    def __deferred_init__(self):
        state_dimension = len(self.system_state)
        self._animation_classes = []
        for i in range(state_dimension):

            def stateComponent(*args, component=i, **kwargs):
                return StateComponentAnimation(*args, component=component, **kwargs)

            self._animation_classes.append(stateComponent)
        super().__deferred_init__()

    def is_target_event(self, obj, method, output, triggers):
        return callback.StateTracker in triggers

    def on_trigger(self, _):
        self.__deferred_init__()
        super().on_launch()  # a bit clumsy, I think


class ObservationAnimation(DeferredComposedAnimation, callback.ObservationTracker):
    def __deferred_init__(self):
        observation_dimension = len(self.observation)
        self._animation_classes = []
        for i in range(observation_dimension):

            def observationComponent(*args, component=i, **kwargs):
                return ObservationComponentAnimation(
                    *args, component=component, **kwargs
                )

            self._animation_classes.append(observationComponent)
        super().__deferred_init__()

    def is_target_event(self, obj, method, output, triggers):
        return callback.ObservationTracker in triggers

    def on_trigger(self, _):
        self.__deferred_init__()
        super().on_launch()  # a bit clumsy, I think


class ActionAnimation(DeferredComposedAnimation, callback.ActionTracker):
    def __deferred_init__(self):
        action_dimension = len(self.action)
        self._animation_classes = []
        for i in range(action_dimension):

            def actionComponent(*args, component=i, **kwargs):
                return ActionComponentAnimation(*args, component=component, **kwargs)

            self._animation_classes.append(actionComponent)
        super().__deferred_init__()

    def is_target_event(self, obj, method, output, triggers):
        return callback.ActionTracker in triggers

    def on_trigger(self, _):
        self.__deferred_init__()
        super().on_launch()  # a bit clumsy, I think


class ObjectiveAnimation(DeferredComposedAnimation, callback.ObjectiveTracker):
    def __deferred_init__(self):
        objective_dimension = len(self.objective)
        self._animation_classes = []
        for i in range(objective_dimension):

            def objectiveComponent(*args, component=i, **kwargs):
                return ObjectiveComponentAnimation(*args, component=component, **kwargs)

            self._animation_classes.append(objectiveComponent)
        super().__deferred_init__()

    def is_target_event(self, obj, method, output, triggers):
        return callback.ObjectiveTracker in triggers

    def on_trigger(self, _):
        self.__deferred_init__()
        super().on_launch()


<<<<<<< HEAD
=======
class PointAnimation(AnimationCallback, ABC):
    """Animation that sets the location of a planar point at each frame."""

    def setup(self):
        (self.point,) = self.ax.plot(0, 1, marker="o", label="location")
        self.trajectory_xs = []
        self.trajectory_ys = []
        (self.trajectory,) = self.ax.plot(self.trajectory_xs, self.trajectory_ys, "--")

    def construct_frame(self, x, y):
        self.point.set_data([x], [y])
        self.trajectory_xs.append(x)
        self.trajectory_ys.append(y)
        self.trajectory.set_data(self.trajectory_xs, self.trajectory_ys)
        return (self.point, self.trajectory)

    def lim(self, *args, extra_margin=0.01, **kwargs):
        x, y = np.array([list(datum.values()) for datum in self.frame_data]).T[:2]
        left, right, bottom, top = self.lim_from_reference(x, y, extra_margin)
        self.ax.set_xlim(left, right)
        self.ax.set_ylim(bottom, top)


>>>>>>> 446247a5
class GraphAnimation(AnimationCallback):
    _legend = (None,)
    _vertices = 100
    _line = '-'

    def setup(self):
        self.lines = []
        for name in self._legend:
            (line,) = self.ax.plot([0], [0], self._line, label=name)
            self.lines.append(line)

    def lim(self, *args, extra_margin=0.01, **kwargs):
        datum = self.frame_data[-1]["line_datas"]
        ts, ys = [], []
        for line_data in datum:
            t, y = line_data
            skip = 1 + len(t) // self._vertices
            ts += list(t)[::skip]
            ys += list(y)[::skip]

        left, right, bottom, top = self.lim_from_reference(
            np.array(ts), np.array(ys), extra_margin, equal=False
        )
        self.ax.set_xlim(left, right)
        self.ax.set_ylim(bottom, top)

    def construct_frame(self, line_datas):
        for line, data in zip(self.lines, line_datas):
            t, y = data
            skip = 1 + len(t) // self._vertices
            line.set_data(t[::skip], y[::skip])
        return self.lines


class ScoreAnimation(GraphAnimation, callback.ScoreTracker):
    _legend = (None,)

    def setup(self):
        super().setup()
        self.ax.set_xlabel("Iteration")
        self.t = []
        self.y = []
        self.scores = []

    def is_target_event(self, obj, method, output, triggers):
        return callback.ScoreTracker in triggers

    def on_trigger(self, _):
        self.scores.append(self.score)

    def on_iteration_done(
        self,
        scenario,
        episode_number,
        episodes_total,
        iteration_number,
        iterations_total,
    ):
        self.ax.set_ylabel("Score")
        self.t.append(len(self.t))
        self.y.append(np.mean(self.scores))
        self.add_frame(
            line_datas=[(self.t, self.y)]
        )  # these slices are there to avoid residual time bug
        self.scores = []

    def on_episode_done(
        self,
        scenario,
        episode_number,
        episodes_total,
        iteration_number,
        iterations_total,
    ):
        pass


class StateComponentAnimation(
    GraphAnimation, callback.StateTracker, callback.TimeTracker
):
    _legend = (None,)

    def __init__(self, *args, component=0, **kwargs):
        super().__init__(*args, **kwargs)
        self.component = component

    def get_save_directory(self):
        return super().get_save_directory() + str(self.component)

    def setup(self):
        super().setup()
        self.ax.set_xlabel("Time")
        self.t = []
        self.y = []

    def is_target_event(self, obj, method, output, triggers):
        return callback.StateTracker in triggers

    def on_trigger(self, _):
        self.ax.set_ylabel(self.state_naming[self.component].title())
        self.t.append(self.time)
        self.y.append(self.system_state[self.component])
        self.add_frame(
            line_datas=[(self.t[1:], self.y[1:])]
        )  # these slices are there to avoid residual time bug


class ObservationComponentAnimation(  # TO DO: introduce an abstract class ObservablesAnimation which will include its own ObservableComponentAnimation.
    GraphAnimation, callback.ObservationTracker, callback.TimeTracker
):
    _legend = (None,)

    def __init__(self, *args, component=0, **kwargs):
        super().__init__(*args, **kwargs)
        self.component = component

    def get_save_directory(self):
        return super().get_save_directory() + str(self.component)

    def setup(self):
        super().setup()
        self.ax.set_xlabel("Time")
        self.t = []
        self.y = []

    def is_target_event(self, obj, method, output, triggers):
        return callback.ObservationTracker in triggers

    def on_trigger(self, _):
        self.ax.set_ylabel(self.observation_naming[self.component].title())
        self.t.append(self.time)
        self.y.append(self.observation[self.component])
        self.add_frame(
            line_datas=[(self.t[1:], self.y[1:])]
        )  # these slices are there to avoid residual time bug


class ActionComponentAnimation(  # TO DO: introduce an abstract class ObservablesAnimation which will include its own ObservableComponentAnimation.
    GraphAnimation, callback.ActionTracker, callback.TimeTracker
):
    _legend = (None,)
    _line = 'g-'

    def __init__(self, *args, component=0, **kwargs):
        super().__init__(*args, **kwargs)
        self.component = component

    def get_save_directory(self):
        return super().get_save_directory() + str(self.component)

    def setup(self):
        super().setup()
        self.ax.set_xlabel("Time")
        self.t = []
        self.y = []

    def is_target_event(self, obj, method, output, triggers):
        return callback.ActionTracker in triggers

    def on_trigger(self, _):
        self.ax.set_ylabel(self.action_naming[self.component].title())
        self.t.append(self.time)
        self.y.append(self.action[self.component])
        self.add_frame(
            line_datas=[(self.t[1:], self.y[1:])]
        )  # these slices are there to avoid residual time bug


class ObjectiveComponentAnimation(  # TO DO: introduce an abstract class ObservablesAnimation which will include its own ObservableComponentAnimation.
    GraphAnimation, callback.ObjectiveTracker, callback.TimeTracker
):
    _legend = (None,)
    _line = 'r-'

    def __init__(self, *args, component=0, **kwargs):
        super().__init__(*args, **kwargs)
        self.component = component

    def get_save_directory(self):
        return super().get_save_directory() + str(self.component)

    def setup(self):
        super().setup()
        self.ax.set_xlabel("Time")
        self.t = []
        self.y = []

    def is_target_event(self, obj, method, output, triggers):
        return callback.ObjectiveTracker in triggers

    def on_trigger(self, _):
        self.ax.set_ylabel(self.objective_naming[self.component].title())
        self.t.append(self.time)
        self.y.append(self.objective[self.component])
        self.add_frame(
            line_datas=[(self.t[1:], self.y[1:])]
        )  # these slices are there to avoid residual time bug


<<<<<<< HEAD
=======
class PlanarMotionAnimation(PointAnimation, callback.StateTracker):
    """Animates dynamics of systems that can be viewed as a point moving on a plane."""

    def __init__(self, *args, **kwargs):
        super().__init__(*args, **kwargs)

    def is_target_event(self, obj, method, output, triggers):
        return callback.StateTracker in triggers

    def on_trigger(self, _):
        self.add_frame(x=self.system_state[0], y=self.system_state[1])


>>>>>>> 446247a5
class MultiSpriteAnimation(AnimationCallback, ABC):
    """Animation that sets the location and rotation of a planar equilateral triangle at each frame."""

    _pics = None  # must be svgs located in regelum/img
    _marker_sizes = 30
    _rotations = 0

    def setup(self):
        if self._pics is None:
            return self.setup_points()
        else:
            return self.setup_pic()

    def setup_points(self):
        (point1,) = self.ax.plot(0, 1, marker="o", label="location", ms=30)
        (point2,) = self.ax.plot(0, 1, marker="o", label="location", ms=30)
        (point3,) = self.ax.plot(0, 1, marker="o", label="location", ms=30)
        self.points = (point1, point2, point3)
        self.ax.grid()

    def setup_pic(self):
        self.path = regelum.__file__.replace("__init__.py", f"img/{self._pic}")
        self.pic_data, self.attributes = svg2paths(self.path)
        parsed = parse_path(self.attributes[0]["d"])
        parsed.vertices[:, 0] -= parsed.vertices[:, 0].mean(axis=0)
        self.marker = matplotlib.markers.MarkerStyle(marker=parsed)
        self.marker._transform = self.marker.get_transform().rotate_deg(self._rot)
        (self.triangle,) = self.ax.plot(0, 1, marker=self.marker, ms=self._ms)
        self.original_transform = self.marker.get_transform()

    def lim(self, *args, extra_margin=0.11, **kwargs):
        x, y = np.array([list(datum.values()) for datum in self.frame_data]).T[:2]
        left, right, bottom, top = self.lim_from_reference(x, y, extra_margin)
        self.ax.set_xlim(left, right)
        self.ax.set_ylim(bottom, top)

    def construct_frame(self, x, y, theta):
        if self._pic is None:
            return self.construct_frame_points(x, y, theta)
        else:
            return self.construct_frame_pic(x, y, theta)

    def construct_frame_points(self, x, y, theta):
        offsets = (
            np.array(
                [
                    [
                        np.cos(theta + i * 2 * np.pi / 3),
                        np.sin(theta + i * 2 * np.pi / 3),
                    ]
                    for i in range(3)
                ]
            )
            / 10
        )
        location = np.array([x, y])
        for point, offset in zip(self.points, offsets):
            x, y = location + offset
            point.set_data([x], [y])
        return self.points

    def construct_frame_pic(self, x, y, theta):
        self.triangle.set_data([x], [y])
        self.marker._transform = Affine2D(self.original_transform._mtx.copy())
        self.marker._transform = self.marker.get_transform().rotate_deg(
            180 * theta / np.pi
        )
        return (self.triangle,)


class TriangleAnimation(AnimationCallback, ABC):
    """Animation that sets the location and rotation of a planar equilateral triangle at each frame."""

    _pic = None  # must be an svg located in regelum/img
    _ms = 30
    _rot = 0
    _center_vert = False

    def setup(self):
        self.trajectory_xs = []
        self.trajectory_ys = []
        (self.trajectory,) = self.ax.plot(self.trajectory_xs, self.trajectory_ys, "--")
        if self._pic is None:
            return self.setup_points()
        else:
            return self.setup_pic()

    def setup_points(self):
        (point1,) = self.ax.plot(0, 1, marker="o", label="location", ms=30)
        (point2,) = self.ax.plot(0, 1, marker="o", label="location", ms=30)
        (point3,) = self.ax.plot(0, 1, marker="o", label="location", ms=30)
        self.points = (point1, point2, point3)
        self.ax.grid()

    def setup_pic(self):
        self.path = regelum.__file__.replace("__init__.py", f"img/{self._pic}")
        self.pic_data, self.attributes = svg2paths(self.path)
        parsed = parse_path(self.attributes[0]["d"])
        parsed.vertices[:, 0] -= parsed.vertices[:, 0].mean(axis=0)
        if self._center_vert:
            parsed.vertices[:, 1] -= parsed.vertices[:, 1].mean(axis=0)
        self.marker = matplotlib.markers.MarkerStyle(marker=parsed)
        self.marker._transform = self.marker.get_transform().rotate_deg(self._rot)
        (self.triangle,) = self.ax.plot(0, 1, marker=self.marker, ms=self._ms)
        self.original_transform = self.marker.get_transform()

    def lim(self, *args, extra_margin=0.11, **kwargs):
        x, y = np.array([list(datum.values()) for datum in self.frame_data]).T[:2]
        left, right, bottom, top = self.lim_from_reference(x, y, extra_margin)
        self.ax.set_xlim(left, right)
        self.ax.set_ylim(bottom, top)

    def increment_trajectory(self, x, y, theta):
        self.trajectory_xs.append(x)
        self.trajectory_ys.append(y)
        self.trajectory.set_data(self.trajectory_xs, self.trajectory_ys)

    def construct_frame(self, x, y, theta):
        self.increment_trajectory(x, y, theta)
        if self._pic is None:
            return self.construct_frame_points(x, y, theta), self.trajectory
        else:
            return self.construct_frame_pic(x, y, theta), self.trajectory

    def construct_frame_points(self, x, y, theta):
        offsets = (
            np.array(
                [
                    [
                        np.cos(theta + i * 2 * np.pi / 3),
                        np.sin(theta + i * 2 * np.pi / 3),
                    ]
                    for i in range(3)
                ]
            )
            / 10
        )
        location = np.array([x, y])
        for point, offset in zip(self.points, offsets):
            x, y = location + offset
            point.set_data([x], [y])
        return self.points

    def construct_frame_pic(self, x, y, theta):
        self.triangle.set_data([x], [y])
        self.marker._transform = Affine2D(self.original_transform._mtx.copy())
        self.marker._transform = self.marker.get_transform().rotate_deg(
            180 * theta / np.pi
        )
        return self.triangle


class DirectionalPlanarMotionAnimation(TriangleAnimation, callback.StateTracker):
    """Animates dynamics of systems that can be viewed as a triangle moving on a plane."""

    def setup(self):
        super().setup()
        self.ax.set_xlabel("x")
        self.ax.set_ylabel("y")
        self.ax.set_title(f"Planar motion of {self.attachee.__name__}")

    def on_trigger(self, _):
        self.add_frame(
            x=self.system_state[0], y=self.system_state[1], theta=self.system_state[2]
        )


class LunarLanderAnimation(DirectionalPlanarMotionAnimation):
    """Animates dynamics of Lunar Lander that can be viewed as a triangle moving on a plane."""
    _pic = "lunar_lander.svg"
    _ms = 30
    _center_vert = True

    def lim(self, *args, extra_margin=0.11, **kwargs):
        x, y = np.array([list(datum.values()) for datum in self.frame_data]).T[:2]
        x = np.append(x, 0)
        left, right, bottom, top = self.lim_from_reference(x, np.array([0, 5]), extra_margin, equal=False)
        self.ax.set_xlim(left, right)
        self.ax.set_ylim(bottom, top)

    def setup(self):
        super().setup()
        self.ground, = self.ax.plot([-100000, 100000], [0, 0], 'r', ms=10)
        self.target, = self.ax.plot([0], [0], 'g', ms=35, marker='o')
        self.target_text = self.ax.text(0, 0, "Target", horizontalalignment='center', verticalalignment='center')

    def on_trigger(self, _):
        self.add_frame(
            x=self.system_state[2], y=self.system_state[1], theta=self.system_state[0]
        )


class OmnirobotAnimation(DirectionalPlanarMotionAnimation):
    _pic = "omnirobot.svg"
    _ms = 30
    _center_vert = True

    def on_trigger(self, _):
        self.add_frame(
            x=self.system_state[0], y=self.system_state[1], theta=0
        )

    def lim(self, *args, **kwargs):
        self.ax.set_xlim(-15, 15)
        self.ax.set_ylim(-15, 15)


class PendulumAnimation(DirectionalPlanarMotionAnimation):
    """Animates the head of a swinging pendulum.

    Interprets the first state coordinate as the angle of the pendulum with respect to the topmost position.
    """

    _pic = "pendulum.svg"
    _ms = 250


    def setup(self):
        super().setup()
        (self.trajectory,) = self.ax.plot(
            self.trajectory_xs, self.trajectory_ys, "--", alpha=0.6
        )

    def on_trigger(self, _):
        self.add_frame(x=0, y=0, theta=self.system_state[0])

    def increment_trajectory(self, x, y, theta):
        self.trajectory_xs.append(np.cos(theta + np.pi / 2) * 0.9)
        self.trajectory_ys.append(np.sin(theta + np.pi / 2) * 0.9)
        self.trajectory.set_data(self.trajectory_xs, self.trajectory_ys)

    def lim(self, *args, **kwargs):
        self.ax.set_xlim(-1, 1)
        self.ax.set_ylim(-1, 1)


class ThreeWheeledRobotAnimation(DirectionalPlanarMotionAnimation):
    """Animates the position of a differential platform."""

    _pic = "3wrobot.svg"
    _rot = 225
    # _ms = 250
    # _frames = 500

    def lim(self, *args, **kwargs):
        self.ax.set_xlim(-7, 7)
        self.ax.set_ylim(-7, 7)


class BarAnimation(AnimationCallback, callback.StateTracker):
    """Animates the state of a system as a collection of vertical bars."""
    _naming = None

    def setup(self):
        self.bar = None

    def construct_frame(self, state):
        if self.bar is None:
            self.bar = self.ax.bar(self.state_naming, state)
        else:
            for rect, h in zip(self.bar, state):
                rect.set_height(h)
        return self.bar

    def on_trigger(self, _):
        self.add_frame(state=self.system_state)

    def lim(self):
        pass
<|MERGE_RESOLUTION|>--- conflicted
+++ resolved
@@ -538,32 +538,6 @@
         super().on_launch()
 
 
-<<<<<<< HEAD
-=======
-class PointAnimation(AnimationCallback, ABC):
-    """Animation that sets the location of a planar point at each frame."""
-
-    def setup(self):
-        (self.point,) = self.ax.plot(0, 1, marker="o", label="location")
-        self.trajectory_xs = []
-        self.trajectory_ys = []
-        (self.trajectory,) = self.ax.plot(self.trajectory_xs, self.trajectory_ys, "--")
-
-    def construct_frame(self, x, y):
-        self.point.set_data([x], [y])
-        self.trajectory_xs.append(x)
-        self.trajectory_ys.append(y)
-        self.trajectory.set_data(self.trajectory_xs, self.trajectory_ys)
-        return (self.point, self.trajectory)
-
-    def lim(self, *args, extra_margin=0.01, **kwargs):
-        x, y = np.array([list(datum.values()) for datum in self.frame_data]).T[:2]
-        left, right, bottom, top = self.lim_from_reference(x, y, extra_margin)
-        self.ax.set_xlim(left, right)
-        self.ax.set_ylim(bottom, top)
-
-
->>>>>>> 446247a5
 class GraphAnimation(AnimationCallback):
     _legend = (None,)
     _vertices = 100
@@ -763,22 +737,6 @@
         )  # these slices are there to avoid residual time bug
 
 
-<<<<<<< HEAD
-=======
-class PlanarMotionAnimation(PointAnimation, callback.StateTracker):
-    """Animates dynamics of systems that can be viewed as a point moving on a plane."""
-
-    def __init__(self, *args, **kwargs):
-        super().__init__(*args, **kwargs)
-
-    def is_target_event(self, obj, method, output, triggers):
-        return callback.StateTracker in triggers
-
-    def on_trigger(self, _):
-        self.add_frame(x=self.system_state[0], y=self.system_state[1])
-
-
->>>>>>> 446247a5
 class MultiSpriteAnimation(AnimationCallback, ABC):
     """Animation that sets the location and rotation of a planar equilateral triangle at each frame."""
 
