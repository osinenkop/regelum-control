--- conflicted
+++ resolved
@@ -12,9 +12,7 @@
 from omegaconf import DictConfig, OmegaConf, flag_override
 
 
-
 @r.main(
-<<<<<<< HEAD
     version_base=None,
     config_path="../pipelines/3wrobot",
     config_name="episodic_scenario",
@@ -22,14 +20,7 @@
 def launch(scenario):
     scenario = ~scenario
     scenario.run()
-=======
-    config_path="../pipelines/conf/",
-    config_name="episodic_scenario",
-)
-def my_app(cfg: r.ComplementedConfig):
-    print(~cfg.actor, cfg.is_log)
->>>>>>> 0bfac78c
 
 
 if __name__ == "__main__":
-    my_app()+    launch()