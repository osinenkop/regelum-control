"""
This module containing critics, which are integrated in controllers (agents).

Remarks: 

- All vectors are treated as of type [n,]
- All buffers are treated as of type [L, n] where each row is a vector
- Buffers are updated from bottom to top

"""

import os, sys

PARENT_DIR = os.path.abspath(__file__ + "/../../")
sys.path.insert(0, PARENT_DIR)
CUR_DIR = os.path.abspath(__file__ + "/..")
sys.path.insert(0, CUR_DIR)
import numpy as np
from .__utilities import rc, NUMPY, CASADI, TORCH, Clock
from abc import ABC, abstractmethod
import scipy as sp
from functools import partial
import torch
from copy import deepcopy
from multiprocessing import Pool
from .models import ModelWeightContainer
from .optimizers import Optimizer
from .models import Model
from .objectives import Objective
from typing import Optional, Union


class Critic(ABC):
    """
    Critic base class.

    A critic is an object that estimates or provides the value of a given action or state in a reinforcement learning problem.

    The critic estimates the value of an action by learning from past experience, typically through the optimization of a loss function.
    """

    def __init__(
        self,
        system_dim_input: int,
        system_dim_output: int,
        data_buffer_size: int,
        optimizer: Optional[Optimizer] = None,
        model: Optional[Model] = None,
        running_objective: Optional[Objective] = None,
        discount_factor: float = 1.0,
        observation_target: Optional[np.ndarray] = None,
        sampling_time: float = 0.01,
        critic_regularization_param: float = 0.0,
    ):
        """
        Initialize a critic object.
<<<<<<< HEAD

        :param dim_input: Dimension of the input data
        :type dim_input: int
        :param dim_output: Dimension of the output data
        :type dim_output: int
=======
        :param system_dim_input: Dimension of the input data
        :type system_dim_input: int
        :param system_dim_output: Dimension of the output data
        :type system_dim_output: int
>>>>>>> b6e81888
        :param data_buffer_size: Maximum size of the data buffer
        :type data_buffer_size: int
        :param optimizer: Optimizer to use for training the critic
        :type optimizer: Optional[Optimizer]
        :param model: Model to use for the critic
        :type model: Optional[Model]
        :param running_objective: Objective function to use for the critic
        :type running_objective: Optional[Objective]
        :param discount_factor: Discount factor to use in the value calculation
        :type discount_factor: float
        :param observation_target: Target observation for the critic
        :type observation_target: Optional[np.ndarray]
        :param sampling_time: Sampling time for the critic
        :type sampling_time: float
        :param critic_regularization_param: Regularization parameter for the critic
        :type critic_regularization_param: float
        """
        self.data_buffer_size = data_buffer_size
        self.system_dim_input = system_dim_input
        self.system_dim_output = system_dim_output

        if optimizer is not None:
            self.optimizer = optimizer
        else:
            raise ValueError("No optimizer defined")

        if model:
            self.model = model
        else:
            raise ValueError("No model defined")

        self.initialize_buffers()

        if observation_target is None:
            observation_target = np.array([])

        self.observation_target = observation_target

        self.discount_factor = discount_factor
        self.running_objective = running_objective

        self.current_critic_loss = 0
        self.outcome = 0
        self.sampling_time = sampling_time
        self.clock = Clock(sampling_time)
        self.intrinsic_constraints = []
        self.penalty_param = 0
        self.critic_regularization_param = critic_regularization_param

    @property
    def optimizer_engine(self):
        """Returns the engine used by the optimizer.
        
        :return: A string representing the engine used by the optimizer.
            Can be one of 'Torch', 'CasADi', or 'Numpy'.
        """
        if self.optimizer.engine == "Torch":
            return TORCH
        elif self.optimizer.engine == "CasADi":
            return CASADI
        else:
            return NUMPY

    def __call__(self, *args, use_stored_weights=False):
        """
        Compute the value of the critic function for a given observation and/or action.
        
        :param args: tuple of the form (observation, action) or (observation,)
        :type args: tuple
        :param use_stored_weights: flag indicating whether to use the stored weights of the critic model or the current weights
        :type use_stored_weights: bool
        :return: value of the critic function
        :rtype: float
        """
        if len(args) == 2:
            chi = rc.concatenate(tuple(args))
        else:
            chi = args[0]
        return self.model(chi, use_stored_weights=use_stored_weights)

    def update_weights(self, weights=None):
        """
        Update the weights of the critic model.
        
        :param weights: new weights to be used for the critic model, if not provided the optimized weights will be used
        :type weights: numpy array
        """
        if weights is None:
            self.model.update_weights(self.optimized_weights)
        else:
            self.model.update_weights(weights)

    def cache_weights(self, weights=None):
        """
        Stores a copy of the current model weights.
        
        :param weights: An optional ndarray of weights to store. If not provided, the current
            model weights are stored. Default is None.
        """
        if weights is not None:
            self.model.cache_weights(weights)
        else:
            self.model.cache_weights(self.optimized_weights)

    def restore_weights(self):
        """
        Restores the model weights to the cached weights.
        """
        self.model.restore_weights()

    def update_and_cache_weights(self, weights=None):
        """
        Update the model's weights and cache the new values.

        :param weights: new weights for the model (optional)
        """
        self.update_weights(weights)
        self.cache_weights(weights)

    def accept_or_reject_weights(
        self, weights, constraint_functions=None, optimizer_engine="SciPy", atol=1e-10
    ):
        """
        Determine whether to accept or reject the given weights based on whether they violate the given constraints.

        :param weights: weights to evaluate
        :type weights: numpy array
        :param constraint_functions: functions that return the constraint violations for the given weights
        :type constraint_functions: list of functions
        :param optimizer_engine: optimizer engine used
        :type optimizer_engine: str
        :param atol: absolute tolerance for the constraints (default is 1e-10)
        :type atol: float
        :return: string indicating whether the weights were accepted or rejected
        :rtype: str
        """
        if constraint_functions is None:
            constraints_not_violated = True
        else:
            not_violated = [cond(weights) <= atol for cond in constraint_functions]
            constraints_not_violated = all(not_violated)
            print(not_violated)

        if constraints_not_violated:
            return "accepted"
        else:
            return "rejected"

    def optimize_weights(
        self, time=None,
    ):
        """
        Compute optimized critic weights, possibly subject to constraints.
        If weights satisfying constraints are found, the method returns the status `accepted`.
        Otherwise, it returns the status `rejected`.

        :param time: optional time parameter for use in CasADi and SciPy optimization.
        :type time: float, optional
        :return: acceptance status of the optimized weights, either `accepted` or `rejected`.
        :rtype: str
        """
        if self.optimizer.engine == "CasADi":
            self.optimized_weights = self._CasADi_update(self.intrinsic_constraints)

        elif self.optimizer.engine == "SciPy":
            self.optimized_weights = self._SciPy_update(self.intrinsic_constraints)

        elif self.optimizer.engine == "Torch":
            self._Torch_update()
            self.optimized_weights = self.model.weights

        if self.intrinsic_constraints:
            # print("with constraint functions")
            self.weights_acceptance_status = self.accept_or_reject_weights(
                self.optimized_weights,
                optimizer_engine=self.optimizer.engine,
                constraint_functions=self.intrinsic_constraints,
            )
        else:
            # print("without constraint functions")
            self.weights_acceptance_status = "accepted"

        return self.weights_acceptance_status

    def update_buffers(self, observation, action):
        """
        Updates the buffers of the critic with the given observation and action.

        :param observation: the current observation of the system.
        :type observation: np.ndarray
        :param action: the current action taken by the actor.
        :type action: np.ndarray
        """
        self.action_buffer = rc.push_vec(
            self.action_buffer, rc.array(action, prototype=self.action_buffer)
        )
        self.observation_buffer = rc.push_vec(
            self.observation_buffer,
            rc.array(observation, prototype=self.observation_buffer),
        )
        self.update_outcome(observation, action)

        self.current_observation = observation
        self.current_action = action

    def initialize_buffers(self):
        """
        Initialize the action and observation buffers with zeros.
        """
        self.action_buffer = rc.zeros(
            (int(self.system_dim_input), int(self.data_buffer_size)),
            rc_type=self.optimizer_engine,
        )
        self.observation_buffer = rc.zeros(
            (int(self.system_dim_output), int(self.data_buffer_size)),
            rc_type=self.optimizer_engine,
        )

    def update_outcome(self, observation, action):
        """
        Update the outcome variable based on the running objective and the current observation and action.
        :param observation: current observation
        :type observation: np.ndarray
        :param action: current action
        :type action: np.ndarray
        """

        self.outcome += self.running_objective(observation, action) * self.sampling_time

    def reset(self):
        """
        Reset the outcome and current critic loss variables, and re-initialize the buffers.
        """
        self.outcome = 0
        self.current_critic_loss = 0
        self.initialize_buffers()

    def _SciPy_update(self, intrinsic_constraints=None):

        weights_init = self.model.cache.weights

        constraints = ()
        weight_bounds = [self.model.weight_min, self.model.weight_max]
        data_buffer = {
            "observation_buffer": self.observation_buffer,
            "action_buffer": self.action_buffer,
        }

        cost_function = lambda weights: self.objective(data_buffer, weights=weights)
        is_penalty = int(self.penalty_param > 0)
        if intrinsic_constraints:
            constraints = tuple(
                [
                    sp.optimize.NonlinearConstraint(constraint, -np.inf, 0.0)
                    for constraint in intrinsic_constraints[is_penalty:]
                ]
            )

        optimized_weights = self.optimizer.optimize(
            cost_function, weights_init, weight_bounds, constraints=constraints,
        )
        return optimized_weights

    def _CasADi_update(self, intrinsic_constraints=None):

        weights_init = rc.DM(self.model.cache.weights)
        symbolic_var = rc.array_symb(tup=rc.shape(weights_init), prototype=weights_init)

        constraints = ()
        weight_bounds = [self.model.weight_min, self.model.weight_max]
        data_buffer = {
            "observation_buffer": self.observation_buffer,
            "action_buffer": self.action_buffer,
        }

        cost_function = lambda weights: self.objective(data_buffer, weights=weights)

        cost_function = rc.lambda2symb(cost_function, symbolic_var)

        is_penalty = int(self.penalty_param > 0)

        if intrinsic_constraints:
            constraints = [
                rc.lambda2symb(constraint, symbolic_var)
                for constraint in intrinsic_constraints[is_penalty:]
            ]

        optimized_weights = self.optimizer.optimize(
            cost_function,
            weights_init,
            weight_bounds,
            constraints=constraints,
            decision_variable_symbolic=symbolic_var,
        )

        self.cost_function = cost_function
        self.constraint = constraints[0]
        self.weights_init = weights_init
        self.symbolic_var = symbolic_var

        return optimized_weights

    def _Torch_update(self):

        data_buffer = {
            "observation_buffer": torch.tensor(self.observation_buffer),
            "action_buffer": torch.tensor(self.action_buffer),
        }

        self.optimizer.optimize(
            objective=self.objective, model=self.model, model_input=data_buffer,
        )

        self.current_critic_loss = self.objective(data_buffer).detach().numpy()

    def update_target(self, new_target):
        self.target = new_target

    @abstractmethod
    def objective(self):
        pass


class CriticOfObservation(Critic):
    """
    This is the class of critics that are represented as functions of observation only.
    """

    def objective(self, data_buffer=None, weights=None):
        """
        Objective of the critic, say, a squared temporal difference.

        """
        if data_buffer is None:
            observation_buffer = self.observation_buffer
            action_buffer = self.action_buffer
        else:
            observation_buffer = data_buffer["observation_buffer"]
            action_buffer = data_buffer["action_buffer"]

        critic_objective = 0

        for k in range(self.data_buffer_size - 1, 0, -1):
            observation_old = observation_buffer[:, k - 1]
            observation_next = observation_buffer[:, k]
            action_old = action_buffer[:, k - 1]

            # Temporal difference

            critic_old = self.model(observation_old, weights=weights)
            critic_next = self.model(observation_next, use_stored_weights=True)

            weights_current = weights
            weights_last_good = self.model.cache.weights
            if self.critic_regularization_param > 0:
                regularization_term = (
                    rc.sum_2(weights_current - weights_last_good)
                    * self.critic_regularization_param
                )
            else:
                regularization_term = 0

            temporal_difference = (
                critic_old
                - self.discount_factor * critic_next
                - self.running_objective(observation_old, action_old)
            )

            critic_objective += 1 / 2 * temporal_difference ** 2 + regularization_term

        return critic_objective


class CriticOfActionObservation(Critic):
    """
    This is the class of critics that are represented as functions of observation only.
    """

    def objective(self, data_buffer=None, weights=None):
        """
        Compute the objective function of the critic, which is typically a squared temporal difference.

        :param data_buffer: a dictionary containing the action and observation buffers, if different from the class attributes.
        :type data_buffer: dict, optional
        :param weights: the weights of the critic model, if different from the stored weights.
        :type weights: numpy.ndarray, optional
        :return: the value of the objective function
        :rtype: float
        """
        if data_buffer is None:
            observation_buffer = self.observation_buffer
            action_buffer = self.action_buffer
        else:
            observation_buffer = data_buffer["observation_buffer"]
            action_buffer = data_buffer["action_buffer"]

        critic_objective = 0

        for k in range(self.data_buffer_size - 1, 0, -1):
            observation_old = observation_buffer[:, k - 1]
            observation_next = observation_buffer[:, k]
            action_old = action_buffer[:, k - 1]
            action_next = action_buffer[:, k]

            # Temporal difference

            critic_old = self.model(observation_old, action_old, weights=weights)
            critic_next = self.model(
                observation_next, action_next, use_stored_weights=True
            )

            temporal_difference = (
                critic_old
                - self.discount_factor * critic_next
                - self.running_objective(observation_old, action_old)
            )

            critic_objective += 1 / 2 * temporal_difference ** 2

        return critic_objective


class CriticCALF(CriticOfObservation):
    def __init__(
        self,
        *args,
        safe_decay_rate=1e-3,
        is_dynamic_decay_rate=True,
        predictor=None,
        observation_init=None,
        safe_controller=None,
        penalty_param=0,
        is_predictive=True,
        **kwargs
    ):
        """
        Initialize a CriticCALF object.

        :param args: Arguments to be passed to the base class `CriticOfObservation`.
        :param safe_decay_rate: Rate at which the safe set shrinks over time.
        :param is_dynamic_decay_rate: Whether the decay rate should be dynamic or not.
        :param predictor: A predictor object to be used to predict future observations.
        :param observation_init: Initial observation to be used to initialize the safe set.
        :param safe_controller: Safe controller object to be used to compute stabilizing actions.
        :param penalty_param: Penalty parameter to be used in the CALF objective.
        :param is_predictive: Whether the safe constraints should be computed based on predictions or not.
        :param kwargs: Keyword arguments to be passed to the base class `CriticOfObservation`.
        """
        super().__init__(*args, **kwargs)
        self.safe_decay_rate = safe_decay_rate
        self.is_dynamic_decay_rate = is_dynamic_decay_rate
        self.safe_controller = safe_controller
        self.predictor = predictor
        self.observation_last_good = observation_init
        self.lb_constraint_violations = []
        self.ub_constraint_violations = []
        self.stabilizing_constraint_violations = []
        self.values = []
        self.times = []
        self.Ls = []
        self.CALFs = []
        self.penalty_param = penalty_param
        self.expected_CALFs = []
        self.stabilizing_constraint_violation = 0
        self.CALF = 0
        self.weights_acceptance_status = False

        if is_predictive:
            self.CALF_decay_constraint = (
                self.CALF_decay_constraint_predicted_safe_policy
            )
            # self.CALF_decay_constraint = self.CALF_decay_constraint_predicted_on_policy
        else:
            self.CALF_decay_constraint = self.CALF_decay_constraint_no_prediction

        self.intrinsic_constraints = [
            self.CALF_decay_constraint,
        ]

    def update_buffers(self, observation, action):
        """
        Update data buffers and dynamic safe decay rate.

        Updates the observation and action data buffers with the given observation and action.
        Updates the outcome using the given observation and action.
        Updates the current observation and action with the given observation and action.
        If the flag is_dynamic_decay_rate is set to True, also updates the safe decay rate with the L2 norm of the given observation.

        :param observation: The new observation to be added to the observation buffer.
        :type observation: numpy.ndarray
        :param action: The new action to be added to the action buffer.
        :type action: numpy.ndarray
        """
        self.action_buffer = rc.push_vec(
            self.action_buffer, rc.array(action, prototype=self.action_buffer)
        )
        self.observation_buffer = rc.push_vec(
            self.observation_buffer,
            rc.array(observation, prototype=self.observation_buffer),
        )
        self.update_outcome(observation, action)

        self.current_observation = observation
        self.current_action = action

        if self.is_dynamic_decay_rate:
            print(self.safe_decay_rate)
            self.safe_decay_rate = 1e2 * rc.norm_2(observation)

    def CALF_decay_constraint_no_prediction(self, weights):
        """
        Constraint that ensures that the CALF value is decreasing by a certain rate. The rate is determined by the
        `safe_decay_rate` parameter. This constraint is used when there is no prediction of the next state.

        :param weights: critic weights to be evaluated
        :type weights: ndarray
        :return: constraint violation
        :rtype: float
        """

        critic_curr = self.model(self.current_observation, weights=weights)
        critic_prev = self.model(self.observation_last_good, use_stored_weights=True)

        self.stabilizing_constraint_violation = (
            critic_curr
            - critic_prev
            + self.predictor.pred_step_size * self.safe_decay_rate
        )
        return self.stabilizing_constraint_violation

    def CALF_critic_lower_bound_constraint(
        self, weights,
    ):
        """
        Constraint that ensures that the value of the critic is above a certain lower bound. The lower bound is determined by
        the `current_observation` and a certain constant.

        :param weights: critic weights to be evaluated
        :type weights: ndarray
        :return: constraint violation
        :rtype: float
        """
        self.lb_constraint_violation = 1e-4 * rc.norm_2(
            self.current_observation
        ) - self.model(self.current_observation, weights=weights)
        return self.lb_constraint_violation

    def CALF_critic_upper_bound_constraint(self, weights):
        """
        Calculate the constraint violation for the CALF decay constraint when no prediction is made.

        :param weights: critic weights
        :type weights: ndarray
        :return: constraint violation
        :rtype: float
        """
        self.ub_constraint_violation = self.model(
            self.current_observation, weights=weights
        ) - 1e3 * rc.norm_2(self.current_observation)
        return self.ub_constraint_violation

    def CALF_decay_constraint_predicted_safe_policy(self, weights):
        """
        Calculate the constraint violation for the CALF decay constraint when a predicted safe policy is used.

        :param weights: critic weights
        :type weights: ndarray
        :return: constraint violation
        :rtype: float
        """
        observation_last_good = self.observation_last_good

        self.safe_action = action = self.safe_controller.compute_action(
            self.current_observation
        )
        self.predicted_observation = predicted_observation = self.predictor.predict(
            self.current_observation, action
        )

        self.critic_next = self.model(predicted_observation, weights=weights)
        self.critic_current = self.model(observation_last_good, use_stored_weights=True)

        self.stabilizing_constraint_violation = (
            self.critic_next
            - self.critic_current
            + self.predictor.pred_step_size * self.safe_decay_rate
        )
        return self.stabilizing_constraint_violation

    def CALF_decay_constraint_predicted_on_policy(self, weights):
        """
        Constraint for ensuring that the CALF function decreases at each iteration.
        This constraint is used when prediction is done using the last action taken.

        :param weights: Current weights of the critic network.
        :type weights: ndarray
        :return: Violation of the constraint. A positive value indicates violation.
        :rtype: float
        """
        action = self.action_buffer[:, -1]
        predicted_observation = self.predictor.predict(self.current_observation, action)
        self.stabilizing_constraint_violation = (
            self.model(predicted_observation, weights=weights)
            - self.model(self.observation_last_good, use_stored_weights=True)
            + self.predictor.pred_step_size * self.safe_decay_rate
        )
        return self.stabilizing_constraint_violation

    def objective(self, *args, **kwargs):
        """
        Objective of the critic, which is the sum of the squared temporal difference and the penalty
        for violating the CALF decay constraint, if the penalty parameter is non-zero.

        :param args: Positional arguments to be passed to the parent class's `objective` method.
        :param kwargs: Keyword arguments to be passed to the parent class's `objective` method.
        :return: Value of the objective.
        :rtype: float
        """
        objective = super().objective(*args, **kwargs)

        weights = kwargs.get("weights")
        if self.penalty_param != 0:
            objective += rc.penalty_function(
                self.CALF_decay_constraint(weights), self.penalty_param
            )

        return objective


class CriticTrivial(Critic):
    """
    This is a dummy to calculate outcome (accumulated running objective).

    """

    def __init__(self, running_objective, *args, sampling_time=0.01, **kwargs):
        """
        Initialize a trivial critic.

        :param running_objective: Function object representing the running objective.
        :type running_objective: function
        :param sampling_time: Sampling time.
        :type sampling_time: float
        :param args: Additional arguments.
        :param kwargs: Additional keyword arguments.
        """
        self.running_objective = running_objective
        self.sampling_time = sampling_time
        self.outcome = 0
        self.model = ModelWeightContainer(1)
        self.model.weights = None
        self.clock = Clock(sampling_time)

        class optimizer:
            def __init__(self):
                self.engine = None

        self.optimizer = optimizer()
        self.intrinsic_constraints = []
        self.optimized_weights = []

    def __call__(self):
        """
        Returns the current outcome.

        :return: Current outcome.
        :rtype: float
        """
        return self.outcome

    def objective(self, weights):
        """
        Dummy method for the objective function.

        :param weights: Weights.
        :type weights: ndarray or list
        """
        pass

    def get_optimized_weights(self, intrinsic_constraints=None, time=None):
        """
        Dummy method to return optimized weights.

        :param intrinsic_constraints: Constraints to be applied during optimization.
        :type intrinsic_constraints: list of functions
        :param time: Time.
        :type time: float
        :return: Optimized weights.
        :rtype: ndarray or list
        """
        pass

    def update_buffers(self, observation, action):
        """
        Updates the outcome.

        :param observation: Current observation.
        :type observation: ndarray or list
        :param action: Current action.
        :type action: ndarray or list
        """
        self.update_outcome(observation, action)

    def update(self, intrinsic_constraints=None, observation=None, time=None):
        """
        Dummy method for updating the critic.

        :param intrinsic_constraints: Constraints to be applied during optimization.
        :type intrinsic_constraints: list of functions
        :param observation: Current observation.
        :type observation: ndarray or list
        :param time: Time.
        :type time: float
        """
        pass

    def update_outcome(self, observation, action):
        """
        Update the value of the outcome variable by adding the value of the running_objective function
        evaluated at the current observation and action, multiplied by the sampling time.

        :param observation: The current observation.
        :type observation: Any
        :param action: The current action.
        :type action: Any
        """

        self.outcome += self.running_objective(observation, action) * self.sampling_time

    def reset(self):
        """
        Reset the outcome variable to zero.
        """
        self.outcome = 0


class CriticTabularVI(Critic):
    """
    Critic for tabular agents.

    """

    def __init__(
        self,
        dim_state_space,
        running_objective,
        predictor,
        model,
        actor_model,
        discount_factor=1,
        N_parallel_processes=5,
        terminal_state=None,
    ):
        """
        Initialize a CriticTabularVI object.

        :param dim_state_space: The dimensions of the state space.
        :type dim_state_space: tuple of int
        :param running_objective: The running objective function.
        :type running_objective: callable
        :param predictor: The predictor object.
        :type predictor: any
        :param model: The model object.
        :type model: Model
        :param actor_model: The actor model object.
        :type actor_model: any
        :param discount_factor: The discount factor for the temporal difference.
        :type discount_factor: float, optional
        :param N_parallel_processes: The number of parallel processes to use.
        :type N_parallel_processes: int, optional
        :param terminal_state: The terminal state, if applicable.
        :type terminal_state: optional, int or tuple of int
        :return: None
        """

        self.objective_table = rc.zeros(dim_state_space)
        self.action_table = rc.zeros(dim_state_space)
        self.running_objective = running_objective
        self.predictor = predictor
        self.model = model
        self.actor_model = actor_model
        self.discount_factor = discount_factor
        self.N_parallel_processes = N_parallel_processes
        self.terminal_state = terminal_state

    def update_single_cell(self, observation):
        """
        Update the value function for a single state.

        :param observation: current state
        :type observation: tuple of int
        :return: value of the state
        :rtype: float
        """
        action = self.actor_model.weights[observation]
        if tuple(self.terminal_state) == observation:
            return self.running_objective(observation, action)

        return self.objective(observation, action)

    def update(self):
        """
        Update the value function for all states.
        """
        observation_table_indices = tuple(
            [
                (i, j)
                for i in range(self.model.weights.shape[0])
                for j in range(self.model.weights.shape[1])
            ]
        )
        new_table = deepcopy(self.model.weights)
        for observation in observation_table_indices:
            new_table[observation] = self.update_single_cell(observation)
        self.model.weights = new_table

    def objective(self, observation, action):
        """
        Calculate the value of a state given the action taken and the observation of the current state.

        :param observation: current state
        :type observation: tuple of int
        :param action: action taken from the current state
        :type action: int
        :return: value of the state
        :rtype: float
        """
        return (
            self.running_objective(observation, action)
            + self.discount_factor
            * self.model.weights[self.predictor.predict(observation, action)]
        )


class CriticTabularPI(CriticTabularVI):
    def __init__(self, *args, tolerance=1e-3, N_update_iters_max=50, **kwargs):
        """
        Initialize a new instance of the `CriticTabularPI` class.

        :param args: Positional arguments to pass to the superclass's `__init__` method.
        :type args: tuple
        :param tolerance: The tolerance value for the update loop.
        :type tolerance: float
        :param N_update_iters_max: The maximum number of iterations for the update loop.
        :type N_update_iters_max: int
        :param kwargs: Keyword arguments to pass to the superclass's `__init__` method.
        :type kwargs: dict
        """
        super().__init__(*args, **kwargs)
        self.tolerance = tolerance
        self.N_update_iters_max = N_update_iters_max

    def update(self):
        """
        Update the value table.
        """
        observation_table_indices = tuple(
            [
                (i, j)
                for i in range(self.model.weights.shape[0])
                for j in range(self.model.weights.shape[1])
            ]
        )
        for observation in observation_table_indices:
            difference = rc.abs(
                self.model.weights[observation] - self.update_single_cell(observation)
            )
            for _ in range(self.N_update_iters_max):
                new_value = self.update_single_cell(observation)
                difference = self.model.weights[observation] - new_value
                if difference < self.tolerance:
                    self.model.weights[observation] = self.update_single_cell(
                        observation
                    )
                else:
                    break<|MERGE_RESOLUTION|>--- conflicted
+++ resolved
@@ -54,18 +54,11 @@
     ):
         """
         Initialize a critic object.
-<<<<<<< HEAD
-
-        :param dim_input: Dimension of the input data
-        :type dim_input: int
-        :param dim_output: Dimension of the output data
-        :type dim_output: int
-=======
+
         :param system_dim_input: Dimension of the input data
         :type system_dim_input: int
         :param system_dim_output: Dimension of the output data
         :type system_dim_output: int
->>>>>>> b6e81888
         :param data_buffer_size: Maximum size of the data buffer
         :type data_buffer_size: int
         :param optimizer: Optimizer to use for training the critic
