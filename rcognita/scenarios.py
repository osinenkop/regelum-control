"""
This module contains various simulation scenarios.
For instance, an online scenario is when the controller and system interact with each other live via exchange of observations and actions, successively in time steps.

"""


from abc import ABC, abstractmethod
import matplotlib.pyplot as plt
from itertools import islice, cycle
import numpy as np
from typing import Optional
from unittest.mock import Mock, MagicMock

import rcognita.base
from .__utilities import rc
from .optimizers import TorchOptimizer
from .actors import Actor
from .critics import Critic, CriticTrivial
from .simulator import Simulator
from .controllers import Controller
from .objectives import RunningObjective
from .callbacks import apply_callbacks

try:
    import torch
except ImportError:
    torch = MagicMock()


class Scenario(rcognita.base.RcognitaBase, ABC):
    def __init__(self):
        pass

    @abstractmethod
    def run(self):
        pass

    @abstractmethod
    def step(self):
        pass


class TabularScenarioVI(Scenario):
    """
    Tabular scenario for the use with tabular agents.
    Each iteration entails processing of the whole observation (or state) and action spaces, correponds to a signle update of the agent.
    Implements a scenario for value iteration (VI) update.

    """

    def __init__(
        self, actor: Actor, critic: Critic, N_iterations: int, is_playback=None
    ):
        self.actor = actor
        self.critic = critic
        self.N_iterations = N_iterations

    def run(self):
        for i in range(self.N_iterations):
            self.step()

    def step(self):
        self.actor.update()
        self.critic.update()


class OnlineScenario(Scenario):
    """
    Online scenario: the controller and system interact with each other live via exchange of observations and actions, successively in time steps.

    """

    def __init__(
        self,
        simulator: Simulator,
        controller: Controller,
        running_objective: Optional[RunningObjective] = None,
        no_print: bool = False,
        is_log: bool = False,
        is_playback: bool = False,
        state_init: np.ndarray = None,
        action_init: np.ndarray = None,
        time_start: float = 0.0,
        observation_target=[],
        observation_components_naming=[],
    ):

        self.simulator = simulator

        self.system = Mock() if not hasattr(simulator, "system") else simulator.system

        self.controller = controller
        self.actor = (
            MagicMock() if not hasattr(controller, "actor") else controller.actor
        )
        self.critic = (
            CriticTrivial(running_objective)
            if not hasattr(controller, "critic")
            else controller.critic
        )

        self.running_objective = (
            (lambda observation, action: 0)
            if running_objective is None
            else running_objective
        )
        if observation_target != []:
            self.running_objective.observation_target = rc.array(observation_target)
            if hasattr(self.actor, "running_objective"):
                self.actor.running_objective.observation_target = rc.array(
                    observation_target
                )
            if hasattr(self.critic, "running_objective"):
                self.critic.running_objective.observation_target = rc.array(
                    observation_target
                )
        self.time_start = time_start
        self.time_final = self.simulator.time_final
        self.no_print = no_print
        self.is_log = is_log
        self.is_playback = is_playback
        self.state_init = state_init
        self.state_full = state_init
        self.action_init = action_init
        self.action = self.action_init
        self.observation = self.system.out(self.state_init)
        self.observation_target = (
            np.zeros_like(self.observation)
            if observation_target is None or observation_target == []
            else rc.array(observation_target)
        )
        self.running_objective_value = self.running_objective(
            self.observation, self.action
        )

        self.trajectory = []
        self.outcome = 0
        self.time = 0
        self.time_old = 0
        self.delta_time = 0
        self.observation_components_naming = observation_components_naming

    @apply_callbacks()
    def pre_step(self):
        self.running_objective_value = self.running_objective(
            self.observation, self.action
        )
        self.update_outcome(self.observation, self.action, self.delta_time)

        return (
            np.around(self.running_objective_value, decimals=2),
            self.observation.round(decimals=2),
            self.action.round(2),
            self.outcome,
        )

    @apply_callbacks()
    def post_step(self):
        self.running_objective_value = self.running_objective(
            self.observation, self.action
        )
        self.update_outcome(self.observation, self.action, self.delta_time)

        return (
            np.around(self.running_objective_value, decimals=2),
            self.observation.round(decimals=2),
            self.action.round(2),
            self.outcome,
        )

    def run(self):

        while self.step():
            pass
        print("Episode ended successfully.")

    def step(self):
        self.pre_step()
        sim_status = self.simulator.do_sim_step()
        is_episode_ended = sim_status == -1

        if is_episode_ended:
            return False
        else:

            (
                self.time,
                self.state,
                self.observation,
                self.state_full,
            ) = self.simulator.get_sim_step_data()

            self.trajectory.append(
                rc.concatenate((self.state_full, self.time), axis=None)
            )

            self.delta_time = self.time - self.time_old
            self.time_old = self.time

            # In future versions state vector being passed into controller should be obtained from an observer.
            self.action = self.controller.compute_action_sampled(
                self.time,
                self.state,
                self.observation,
                observation_target=self.observation_target,
            )
            self.system.receive_action(self.action)

            self.post_step()

            return True

    def update_outcome(self, observation, action, delta):

        """
        Sample-to-sample accumulated (summed up or integrated) stage objective. This can be handy to evaluate the performance of the agent.
        If the agent succeeded to stabilize the system, ``outcome`` would converge to a finite value which is the performance mark.
        The smaller, the better (depends on the problem specification of course - you might want to maximize objective instead).

        """

        self.outcome += self.running_objective(observation, action) * delta


class EpisodicScenario(OnlineScenario):
    cache = dict()

    def __init__(
        self,
        N_episodes,
        N_iterations,
        *args,
        speedup=1,
        **kwargs,
    ):
        self.cache.clear()
        self.N_episodes = N_episodes
        self.N_iterations = N_iterations
        self.weights_historical = []
        super().__init__(*args, **kwargs)
        self.outcomes_of_episodes = []
        self.outcome_episodic_means = []
        self.sim_status = 1
        self.episode_counter = 0
        self.iteration_counter = 0
        self.current_scenario_status = "episode_continues"
        self.speedup = speedup

<<<<<<< HEAD
    def set_speedup(self, speedup):
        self.speedup = speedup
        self.cached_timeline = islice(cycle(iter(self.cache)), 0, None, self.speedup)

    def get_speeduped_cache_len(self):
        return len(range(0, len(self.cache), self.speedup))

    def get_cache_len(self):
        return len(self.cache)

    @apply_callbacks
=======
    @apply_callbacks()
>>>>>>> bdd05164
    def reload_pipeline(self):
        self.sim_status = 1
        self.time = 0
        self.time_old = 0
        outcome = self.outcome
        self.outcome = 0
        self.action = self.action_init
        self.system.reset()
        self.actor.reset()
        self.critic.reset()
        if hasattr(self.controller, "reset"):
            self.controller.reset()
        self.simulator.reset()
        self.observation = self.system.out(self.state_init, time=0)
        self.sim_status = 0
        return outcome

    def run(self):
        for _ in range(self.N_iterations):
            for _ in range(self.N_episodes):
                while self.sim_status not in [
                    "episode_ended",
                    "simulation_ended",
                    "iteration_ended",
                ]:
                    self.sim_status = self.step()

                self.reload_pipeline()
        outcome = self.outcome
        self.reset_episode()
        self.reset_iteration()
        self.reset_simulation()
        return outcome

    def reset_iteration(self):
        self.episode_counter = 0
        self.iteration_counter += 1
        self.outcomes_of_episodes = []

    def reset_episode(self):
        self.outcomes_of_episodes.append(self.critic.outcome)
        self.episode_counter += 1
        return self.critic.outcome

    def reset_simulation(self):
        self.current_scenario_status = "episode_continues"
        self.iteration_counter = 0
        self.episode_counter = 0

    def iteration_update(self):
        self.outcome_episodic_means.append(rc.mean(self.outcomes_of_episodes))

    def update_time_from_cache(self):
        self.time, self.episode_counter, self.iteration_counter = next(
            self.cached_timeline
        )

    def memorize(step_method):
        """
        This is a decorator for a simulator step method.
        It containes a ``cache`` field that in turn comprises of ``keys`` and ``values``.
        The ``cache`` dictionary method `keys` returns a triple:

        - ``time``: the current time in an episode
        - ``episode_counter``: the current episode number
        - ``iteration_counter``: the current agent learning epoch

        If the scenario's triple ``(time, episode_counter, iteration_counter)`` is already contained in ``cache``, then the decorator returns a step method that simply reads from ``cache``.
        Otherwise, the scenario's simulator is called to do a step.
        """

        def step_with_memory(self):
            triple = (
                self.time,
                self.episode_counter,
                self.iteration_counter,
            )

            if triple in self.cache.keys():
                (
                    self.time,
                    self.episode_counter,
                    self.iteration_counter,
                    self.state_full,
                    self.action,
                    self.observation,
                    self.running_objective_value,
                    self.outcome,
                    self.actor.model.weights,
                    self.critic.model.weights,
                    self.current_scenario_status,
                ) = self.cache[triple]

                self.update_time_from_cache()
            else:
                if self.is_playback:
                    self.current_scenario_snapshot = [
                        self.time,
                        self.episode_counter,
                        self.iteration_counter,
                        self.state_full,
                        self.action,
                        self.observation,
                        self.running_objective_value,
                        self.outcome,
                        self.actor.model.weights,
                        self.critic.model.weights,
                        self.current_scenario_status,
                    ]
                    self.cache[
                        (self.time, self.episode_counter, self.iteration_counter)
                    ] = self.current_scenario_snapshot

                self.current_scenario_status = step_method(self)

                if self.current_scenario_status == "simulation_ended":
                    keys = list(self.cache.keys())
                    for i, item in enumerate(self.cache.items()):
                        if i > self.speedup:
                            if item[1][10] != "episode_continues":
                                key_i = keys[i]
                                for k in range(i - self.speedup + 1, i):
                                    key_k = keys[k]
                                    self.cache[key_k][10] = self.cache[key_i][10]

                    self.cached_timeline = islice(
                        cycle(iter(self.cache)), 0, None, self.speedup
                    )

            return self.current_scenario_status

        return step_with_memory

    @memorize
    def step(self):
        episode_not_ended = super().step()

        if not episode_not_ended:
            self.reset_episode()

            is_iteration_ended = self.episode_counter >= self.N_episodes

            if is_iteration_ended:
                self.iteration_update()
                self.reset_iteration()

                is_simulation_ended = self.iteration_counter >= self.N_iterations

                if is_simulation_ended:
                    self.reset_simulation()
                    return "simulation_ended"
                else:
                    return "iteration_ended"
            else:
                return "episode_ended"
        else:
            return "episode_continues"


class EpisodicScenarioREINFORCE(EpisodicScenario):
    def __init__(
        self,
        *args,
        learning_rate=0.001,
        is_fixed_actor_weights=False,
        is_plot_critic=False,
        **kwargs,
    ):
        super().__init__(*args, **kwargs)

        self.learning_rate = learning_rate
        self.is_fixed_actor_weights = is_fixed_actor_weights
        self.is_plot_critic = is_plot_critic

    def reset_episode(self):
        super().reset_episode()
        self.store_REINFORCE_objective_gradient()

    def store_REINFORCE_objective_gradient(self):
        episode_REINFORCE_objective_gradient = self.critic.outcome * sum(
            self.actor.gradients
        )
        self.episode_REINFORCE_objective_gradients.append(
            episode_REINFORCE_objective_gradient
        )

    def get_mean_REINFORCE_gradient(self):
        return sum(self.episode_REINFORCE_objective_gradients) / len(
            self.episode_REINFORCE_objective_gradients
        )

    def iteration_update(self):
        super().iteration_update()
        mean_REINFORCE_gradient = self.get_mean_REINFORCE_gradient()

        if self.is_fixed_actor_weights == False:
            self.actor.update_weights_by_gradient(
                mean_REINFORCE_gradient, self.learning_rate
            )

    def run(self):
        super().run()

        if self.is_plot_critic:
            self.plot_critic()

    def plot_critic(self):
        self.fig_critic = plt.figure(figsize=(10, 10))
        ax_TD_means = self.fig_critic.add_subplot(111)
        ax_TD_means.plot(
            self.square_TD_means,
            label="square TD means\nby episode",
            c="r",
            scaley="symlog",
        )
        plt.legend()
        plt.savefig(
            f"./critic_plots/{self.N_iterations}-iters_{self.N_episodes}-episodes_{self.time_final}-fintime",
            format="png",
        )

    def get_mean(self, array):
        return sum(array) / len(array)


class ReplayBuffer:
    def __init__(self, dim_observation, dim_action, max_size=int(1e6)):
        self.max_size = max_size
        self.n_columns_filled = 0
        self.state = np.zeros((dim_observation, max_size))
        self.action = np.zeros((dim_action, max_size))
        self.reward = np.zeros((1, max_size))
        self.not_done = np.zeros((1, max_size))

    def add(self, state, action, reward, done):
        self.state = rc.push_vec(self.state, state)
        self.action = rc.push_vec(self.action, action)
        self.reward = rc.push_vec(self.reward, reward)
        self.not_done = rc.push_vec(self.not_done, done)
        self.n_columns_filled = min(self.n_columns_filled + 1, self.max_size)

    def sample(self, batch_size=1, random_idxs=False):
        if random_idxs:
            ind = np.random.randint(0, self.n_columns_filled, size=batch_size)
        else:
            ind = np.arange(-min(self.n_columns_filled, batch_size), 0)
        return (
            torch.DoubleTensor(self.state[:, ind]).T,
            torch.DoubleTensor(self.action[:, ind]).T,
            torch.DoubleTensor(self.reward[:, ind]).T,
            torch.DoubleTensor(self.not_done[:, ind]).T,
        )

    def nullify_buffer(self):
        self.n_columns_filled = 0
        self.state *= 0
        self.action *= 0
        self.reward *= 0
        self.not_done *= 0


class EpisodicScenarioMultirun(EpisodicScenario):
    def __init__(self, repeat_num: float = 1, *args, **kwargs):
        super().__init__(*args, **kwargs)
        self.repeat_num = repeat_num


class EpisodicScenarioTorchREINFORCE(EpisodicScenarioMultirun):
    def __init__(
        self,
        *args,
        **kwargs,
    ):
        super().__init__(*args, **kwargs)
        self.dim_observation = len(self.state_init)
        self.dim_action = len(self.action_init)
        self.replay_buffer = ReplayBuffer(
            dim_observation=self.dim_observation,
            dim_action=self.dim_action,
            max_size=int(
                10 / self.controller.sampling_time * self.N_episodes * self.time_final
            ),
        )
        self.mean_q_values = np.zeros(self.N_episodes)

    def step(self):
        episode_status = super().step()
        self.replay_buffer.add(
            self.observation,
            self.action,
            self.running_objective_value,
            episode_status != "episode_continues",
        )
        return episode_status

    def reset_episode(self):
        observations, _, _, _ = self.replay_buffer.sample(
            int(
                self.simulator.time_final
                * self.N_episodes
                / self.controller.sampling_time
            )
        )
        self.actor.optimize_weights_episodic(observations)
        self.replay_buffer.nullify_buffer()
        super().reset_episode()<|MERGE_RESOLUTION|>--- conflicted
+++ resolved
@@ -247,7 +247,6 @@
         self.current_scenario_status = "episode_continues"
         self.speedup = speedup
 
-<<<<<<< HEAD
     def set_speedup(self, speedup):
         self.speedup = speedup
         self.cached_timeline = islice(cycle(iter(self.cache)), 0, None, self.speedup)
@@ -258,10 +257,7 @@
     def get_cache_len(self):
         return len(self.cache)
 
-    @apply_callbacks
-=======
     @apply_callbacks()
->>>>>>> bdd05164
     def reload_pipeline(self):
         self.sim_status = 1
         self.time = 0
