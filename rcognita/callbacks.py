# TODO: REVIEW THIS DOCSTRING
"""
This module contains callbacks.
Callbacks are lightweight event handlers, used mainly for logging.

To make a method of a class trigger callbacks, one needs to
decorate the class (or its base class) with ``@introduce_callbacks()`` and then
also decorate the method with ``@apply_callbacks``.

Callbacks can be registered by simply supplying them in the respective keyword argument:
::

    @rcognita.main(callbacks=[...], ...)
    def my_app(config):
        ...

"""
import logging
import typing
from abc import ABC, abstractmethod

import matplotlib.animation
import mlflow

try:
    import torch
except:
    from unittest.mock import MagicMock

    torch = MagicMock()
import rcognita
import pandas as pd
import numpy as np
import time, datetime
import dill, os, git, shutil

import omegaconf, json

import matplotlib.pyplot as plt
import re

import pkg_resources

from pathlib import Path

import sys
import filelock
import gc


def is_in_debug_mode():
    return not sys.gettrace() is None


# TODO: WHAT IS MISSING IN DOCSTRINGS IN THIS MODULE IS EXAMPLES?
class apply_callbacks:
    """
    Decorator that applies a list of callbacks to a given method of an object.
    If the object has no list of callbacks specified, the default callbacks are used.

    :param method: The method to which the callbacks should be applied.
    """

    def __init__(self, callbacks=None):
        self.callbacks = callbacks

    def __call__(self, method):
        def new_method(self2, *args, **kwargs):
            res = method(self2, *args, **kwargs)
            if self.callbacks is None:
                callbacks = rcognita.main.callbacks
            for callback in callbacks:
                callback(obj=self2, method=method.__name__, output=res)
            return res

        return new_method


class Callback(ABC):
    cooldown = None
    """
    This is the base class for a callback object. Callback objects are used to perform some action or computation after a method has been called.
    """

    def __init__(self, log_level="info"):
        """
        Initialize a callback object.

        :param logger: A logging object that will be used to log messages.
        :type logger: logging.Logger
        :param log_level: The level at which messages should be logged.
        :type log_level: str
        """
        rcognita.main.logger.setLevel(logging.INFO)
        self.log = rcognita.main.logger.__getattribute__("info")
        self.exception = rcognita.main.logger.exception
        self.last_trigger = 0.0

    @abstractmethod
    def is_target_event(self, obj, method, output):
        pass

    def on_episode_done(
        self,
        scenario,
        episode_number,
        episodes_total,
        iteration_number,
        iterations_total,
    ):
        pass

    def on_iteration_done(
        self,
        scenario,
        episode_number,
        episodes_total,
        iteration_number,
        iterations_total,
    ):
        pass

    def ready(self, t):
        if not self.cooldown:
            return True
        if t - self.last_trigger > self.cooldown:
            return True
        else:
            return False

    def trigger_cooldown(self, t):
        self.last_trigger = t

    def on_launch(self):
        pass

    @abstractmethod
    def perform(self, obj, method, output):
        pass

    def __call__(self, obj, method, output):
        t = time.time()
        if self.ready(t):
            try:
                if self.is_target_event(obj, method, output):
                    self.perform(obj, method, output)
                    self.trigger_cooldown(t)
            except rcognita.RcognitaExitException as e:
                raise e
            except Exception as e:
                self.log(f"Callback {self.__class__.__name__} failed.")
                self.exception(e)

    def on_termination(self, res):
        pass


# TODO: DOCSTRING
class TimeCallback(Callback):
    def is_target_event(self, obj, method, output):
        return isinstance(obj, rcognita.scenarios.Scenario) and method == "post_step"

    def on_launch(self):
        rcognita.main.metadata["time"] = 0.0

    def perform(self, obj, method, output):
        rcognita.main.metadata["time"] = obj.time


# TODO: DOCSTRING
class OnEpisodeDoneCallerCallback(Callback):
    def __init__(self, *args, **kwargs):
        super().__init__(*args, **kwargs)
        self.episode_counter = 0
        self.iteration_counter = 1

    def is_target_event(self, obj, method, output):
        return isinstance(obj, rcognita.scenarios.Scenario) and (
            method == "reload_pipeline"
        )

    def perform(self, obj, method, output):
        self.episode_counter += 1
        for callback in rcognita.main.callbacks:
            callback.on_episode_done(
                obj,
                self.episode_counter,
                obj.N_episodes,
                self.iteration_counter,
                obj.N_iterations,
            )

        if self.episode_counter == obj.N_episodes:
            self.episode_counter = 0
            self.iteration_counter += 1


# TODO: DOCSTRING
class OnIterationDoneCallerCallback(Callback):
    def __init__(self, *args, **kwargs):
        super().__init__(*args, **kwargs)
        self.iteration_counter = 0

    def is_target_event(self, obj, method, output):
        return isinstance(obj, rcognita.scenarios.Scenario) and (
            method == "reset_iteration"
        )

    def perform(self, obj, method, output):
        self.iteration_counter += 1
        if obj.N_iterations > 1 and self.iteration_counter <= obj.N_iterations:
            for callback in rcognita.main.callbacks:
                callback.on_iteration_done(
                    obj,
                    obj.N_episodes,
                    obj.N_episodes,
                    self.iteration_counter,
                    obj.N_iterations,
                )


# TODO: DOCSTRING
class ConfigDiagramCallback(Callback):
    def perform(self, *args, **kwargs):
        pass

    def is_target_event(self, obj, method, output):
        return False

    def on_launch(self):
        cfg = rcognita.main.config
        metadata = rcognita.main.metadata
        report = metadata["report"]
        start = time.time()
        os.mkdir(".summary")
        name = metadata["config_path"].split("/")[-1].split(".")[0]
        cfg.treemap(root=name).write_html("SUMMARY.html")
        with open("SUMMARY.html", "r") as f:
            html = f.read()
        try:
            forbidden = False
            with filelock.FileLock(metadata["common_dir"] + "/diff.lock"):
                repo = git.Repo(search_parent_directories=True)
                commit_hash = repo.head.object.hexsha
                if repo.is_dirty(untracked_files=True):
                    commit_hash += (
                        ' <font color="red">(uncommitted/unstaged changes)</font>'
                    )
                    forbidden = (
                        "disallow_uncommitted" in cfg
                        and cfg.disallow_uncommitted
                        and not is_in_debug_mode()
                    )
                    untracked = repo.untracked_files
                    if not os.path.exists(metadata["common_dir"] + "/changes.diff"):
                        repo.git.add(all=True)
                        with open(metadata["common_dir"] + "/changes.diff", "w") as f:
                            diff = repo.git.diff(repo.head.commit.tree)
                            if untracked:
                                repo.index.remove(untracked, cached=True)
                            f.write(diff + "\n")
                        with open(".summary/changes.diff", "w") as f:
                            f.write(diff + "\n")
                    else:
                        shutil.copy(
                            metadata["common_dir"] + "/changes.diff",
                            ".summary/changes.diff",
                        )
            if forbidden:
                raise Exception(
                    "Running experiments without committing is disallowed. Please, commit your changes."
                )
        except git.exc.InvalidGitRepositoryError:
            commit_hash = None
            if (
                "disallow_uncommitted" in cfg
                and cfg.disallow_uncommitted
                and not is_in_debug_mode()
            ):
                raise Exception(
                    "Running experiments without committing is disallowed. Please, commit your changes."
                )
        cfg_hash = hex(hash(cfg))
        html = html.replace("<body>", f"<title>{name} {cfg_hash}</title><body>")
        overrides_table = ""
        with open(".hydra/hydra.yaml", "r") as f:
            content = f.read()
            content = content[content.find("task:") :]
            content = content[: content.find("job:")]
            content = content.replace("-", "").split()[1:]
            if content[0] != "[]":
                with report() as r:
                    r["overrides"] = {}
                    for line in content:
                        field, value = line.split("=")
                        overrides_table += f'<tr><td><font face="Courier New">{field}</font></td> <td><font face="Courier New"> = </font></td>  <td><font face="Courier New">{value}</font></td> </tr>\n'
                        r["overrides"][field] = value
                    r["overrides_html"] = f"<table>{overrides_table}</table>"
            else:
                with report() as r:
                    r["overrides"] = {}
                    r["overrides_html"] = ""
        html = html.replace(
            "<head>",
            """
                            <head>
                              <link rel="mask-icon" type="image/x-icon" href="https://cpwebassets.codepen.io/assets/favicon/logo-pin-b4b4269c16397ad2f0f7a01bcdf513a1994f4c94b8af2f191c09eb0d601762b1.svg" color="#111" />  
                              <link rel='stylesheet' href='https://cdnjs.cloudflare.com/ajax/libs/prism/1.22.0/themes/prism-tomorrow.min.css'>
                              
                            <style>
                            *,
                            *:before,
                            *:after {
                              box-sizing: border-box;
                            }
                            
                            pre[class*="language-"] {
                              position: relative;
                              overflow: auto;
                            
                              /* make space  */
                              margin: 5px 0;
                              padding: 1.75rem 0 1.75rem 1rem;
                              border-radius: 10px;
                            }
                            
                            pre[class*="language-"] button {
                              position: absolute;
                              top: 5px;
                              right: 5px;
                            
                              font-size: 0.9rem;
                              padding: 0.15rem;
                              background-color: #828282;
                            
                              border: ridge 1px #7b7b7c;
                              border-radius: 5px;
                              text-shadow: #c4c4c4 0 0 2px;
                            }
                            
                            pre[class*="language-"] button:hover {
                              cursor: pointer;
                              background-color: #bcbabb;
                            }
                            
                            main {
                              display: grid;
                              max-width: 600px;
                              margin: 20px auto;
                            }
                            
                            </style>
                            
                              <script>
                              window.console = window.console || function(t) {};
                            </script>
                              
                              <script>
                              if (document.location.search.match(/type=embed/gi)) {
                                window.parent.postMessage("resize", "*");
                              }
                            </script>
                            """,
        )
        html = html.replace(
            "<body>",
            f"""
                            <body>
                            <div>
                            <table style="margin-left: auto; margin-right: 0;">
                            <tbody>
                            {overrides_table}
                            </tbody>
                            </table>
                            </div>
                            </div>
            """,
        )
        html = html.replace(
            "<body>",
            f"""
                            <body>
                            <div style="display: grid; grid-template-columns: 1fr 1fr;">
                            <div>
                            <table>
                            <tbody>
                            <tr><td>Config hash:  </td> <td>{cfg_hash}</td></tr>
                            <tr><td>Commit hash: </td><td>{commit_hash} </td></tr>
                            <tr><td>Date and time: </td><td>{datetime.datetime.now().strftime("%d.%m.%Y %H:%M:%S")} </td></tr>
                            <tr><td>Script path: </td><td>{metadata["script_path"]} </td></tr>
                            <tr><td>Config path: </td><td>{metadata["config_path"]}</td></tr>
                            </tbody>
                            </table>
                            </div>
            """,
        )
        installed_packages = pkg_resources.working_set
        installed_packages_list = sorted(
            [(i.key, i.version) for i in installed_packages]
        )
        packages_table = []
        for package, version in installed_packages_list:
            if package in [
                "matplotlib",
                "numpy",
                "scipy",
                "omegaconf",
                "hydra-core",
                "hydra-joblib-launcher",
                "pandas",
                "gpytorch",
                "torch",
                "casadi",
                "dill",
                "plotly",
                "rcognita",
            ]:
                packages_table = [
                    f'<tr><td><font face="Courier New" color="red">{package}</font></td> <td><font face="Courier New" color="red"> == </font></td>  <td><font face="Courier New" color="red">{version}</font></td> </tr>\n'
                ] + packages_table
            else:
                packages_table.append(
                    f'<tr><td><font face="Courier New">{package}</font></td> <td><font face="Courier New"> == </font></td>  <td><font face="Courier New">{version}</font></td> </tr>\n'
                )

        html = html.replace(
            "</body>",
            f"""
                            <br>
                            <details>
                            <summary> Environment details </summary>
                            <table>
                            <tr style="vertical-align:top"> 
                            <td> <table>  {"".join(packages_table[:len(packages_table) // 4 ])}  </table> </td>
                            <td> <table>  {"".join(packages_table[len(packages_table) // 4 :2 * len(packages_table) // 4])}  </table> </td>
                            <td> <table>  {"".join(packages_table[2 *  len(packages_table) // 4: 3 * len(packages_table) // 4])}  </table> </td>
                            <td> <table>  {"".join(packages_table[3 *  len(packages_table) // 4:])}  </table> </td>
                            </tr>
                            </table>
                            </details>
                             </body>
            """,
        )
        html = html.replace(
            "</body>",
            f"""
              <details>
              <summary>Snippets</summary>
              <main>
              <p>Extract callbacks:</p>
              <pre><code class="language-python">import dill, os, sys
os.chdir("{metadata["initial_working_directory"]}")
sys.path[:0] = {metadata["initial_pythonpath"].split(":")}
with open("{os.path.abspath(".")}/callbacks.dill", "rb") as f:
    callbacks = dill.load(f)</code></pre>
              <p>Reproduce experiment:</p>
              <pre><code class="language-bash">cd {repo.working_tree_dir}
git reset
git restore .
git clean -f
{f'''git checkout {commit_hash.replace(' <font color="red">(uncommitted/unstaged changes)</font>',  chr(10) + f'patch -p1 < {os.path.abspath(".summary/changes.diff")}')}''' + chr(10) if commit_hash else ""}cd {metadata["initial_working_directory"]}
export PYTHONPATH="{metadata["initial_pythonpath"]}"
python3 {metadata["script_path"]} {" ".join(content if content[0] != "[]" else [])} {" ".join(list(filter(lambda x: "--" in x and not "multirun" in x, sys.argv)))} </code></pre>
            </main>
            """
            + """
                <script src="https://cpwebassets.codepen.io/assets/common/stopExecutionOnTimeout-2c7831bb44f98c1391d6a4ffda0e1fd302503391ca806e7fcc7b9b87197aec26.js"></script>
            
              <script src='https://cdnjs.cloudflare.com/ajax/libs/prism/1.26.0/prism.min.js'></script>
              <script src="https://cdnjs.cloudflare.com/ajax/libs/prism/1.26.0/components/prism-python.min.js"></script>
              <script src="https://cdnjs.cloudflare.com/ajax/libs/prism/1.26.0/components/prism-bash.min.js"></script>
                  <script>
            const copyButtonLabel = "Copy Code";
            
            // use a class selector if available
            let blocks = document.querySelectorAll("pre");
            
            blocks.forEach(block => {
              // only add button if browser supports Clipboard API
              if (navigator.clipboard) {
                let button = document.createElement("button");
            
                button.innerText = copyButtonLabel;
                block.appendChild(button);
            
                button.addEventListener("click", async () => {
                  await copyCode(block, button);
                });
              }
            });
            
            async function copyCode(block, button) {
              let code = block.querySelector("code");
              let text = code.innerText;
            
              await navigator.clipboard.writeText(text);
            
              // visual feedback that task is completed
              button.innerText = "Code Copied";
            
              setTimeout(() => {
                button.innerText = copyButtonLabel;
              }, 700);
            }
            //# sourceURL=pen.js
                </script>
            </details>
            </body>
            """,
        )
        with open("SUMMARY.html", "w") as f:
            f.write(html)
        self.log(
            f"Saved summary to {os.path.abspath('SUMMARY.html')}. ({int(1000 * (time.time() - start))}ms)"
        )

    def on_termination(self, res):
        with open("SUMMARY.html", "r") as f:
            html = f.read()
        table_lines = ""
        images = []
        directory = os.fsencode("gfx")

        for file in os.listdir(directory):
            filename = os.fsdecode(file)
            images.append(
                f'<img src="gfx/{filename}" style="object-fit: cover; width: 100%; max-height: 100%;">'
            )
        for image in images:
            table_lines += f"<div>{image}</div>\n"
        html = html.replace(
            "</body>",
            f"""
                            <br>
                            <div style="display: grid; grid-template-columns: 1fr 1fr;">
                            {table_lines}
                            </div>
                             </body>
                             """,
        )
        with open("SUMMARY.html", "w") as f:
            f.write(html)


plt.rcParams["animation.frame_format"] = "svg"  # VERY important


# TODO: DOCSTRING
class AnimationCallback(Callback, ABC):
    def __init__(self):
        self.frame_data = []
        self.fig = plt.figure()
        self.save_directory = Path(f".callbacks/{self.__class__.__name__}").resolve()
        self.saved_counter = 0

    def get_save_directory(self):
        return self.save_directory

    def on_launch(self):
        os.mkdir(self.get_save_directory())

    def add_frame_datum(self, frame_datum):
        self.frame_data.append(frame_datum)

    def clear_frames(self):
        self.frame_data = []

    @abstractmethod
    def update_frame(self, **frame_datum):
        pass

    def animate(self, frames="all"):
        if frames == "all":
            frames = len(self.frame_data)
        elif isinstance(frames, int):
            frames = max(min(frames, len(self.frame_data)), 0)
        elif isinstance(frames, float) and 0 <= frames <= 1:
            frames = int(frames * len(self.frame_data))
        else:
            raise ValueError(
                'animate accepts an int, a float or "all", but instead a different value was provided.'
            )

        def animation_update(i):
            j = int((i / frames) * len(self.frame_data) + 0.5)
            return self.update_frame(**self.frame_data[j])

        anim = matplotlib.animation.FuncAnimation(
            self.fig, animation_update, frames=frames, interval=1, blit=True
        )
        return anim.to_jshtml()

    def animate_and_save(self, frames="all", name=None):
        if name is None:
            name = str(self.saved_counter)
            self.saved_counter += 1
        animation = self.animate(frames=frames)
        dir = self.get_save_directory()
        with open(dir + "/" + name + ".html", "w") as f:
            f.write(
                f"<html><head><title>{self.__class__.__name__}: {name}</title></head><body>{animation}</body></html>"
            )


class HistoricalCallback(Callback, ABC):
    def __init__(self, *args, **kwargs):
        super().__init__(*args, **kwargs)
        self.xlabel = "Time"
        self.ylabel = "Value"
        self.__data = pd.DataFrame()

        self.save_directory = Path(f".callbacks/{self.__class__.__name__}").resolve()

    def get_save_directory(self):
        return self.save_directory

    def on_launch(self):
        os.mkdir(self.get_save_directory())

    def add_datum(self, datum: dict):
        if self.__data.empty:
            self.__data = pd.DataFrame({key: [value] for key, value in datum.items()})
        else:
            self.__data.loc[len(self.__data)] = datum

    def clear_recent_data(self):
        self.__data = pd.DataFrame()

    def dump_data(self, identifier):
        if not self.__data.empty:
            self.__data.to_hdf(
                f".callbacks/{self.__class__.__name__}/{identifier}.h5", "data"
            )

    def load_data(self, idx=None):
        dirs = sorted(Path(self.get_save_directory()).iterdir())

        if len(dirs) > 0:
            if idx is None:
                return pd.concat(
                    [pd.read_hdf(path) for path in dirs],
                    axis=0,
                )
            else:
                if idx == "last":
                    idx = len(dirs)
                assert idx >= 1, f"Indices should be no smaller than 1."
                assert idx <= len(dirs), f"Only {len(dirs)} files were stored."
                return pd.read_hdf(dirs[idx - 1])
        else:
            return pd.DataFrame()

    def insert_column_left(self, column_name, values):
        if not self.__data.empty:
            self.__data.insert(0, column_name, values)

    def dump_and_clear_data(self, identifier):
        self.dump_data(identifier)
        self.clear_recent_data()

    @property
    def data(self):
        return self.__data

    def plot(self, name=None):
        if rcognita.main.is_clear_matplotlib_cache_in_callbacks:
            plt.clf()
            plt.cla()
            plt.close()
        if not name:
            name = self.__class__.__name__
        res = self.data.plot()
        plt.xlabel(self.xlabel)
        plt.ylabel(self.ylabel)
        plt.title(name)
        plt.grid()
        # plt.xticks(range(1, len(self.data) + 1))
        return res.figure

    def save_plot(self, name=None):
        if not name:
            name = self.__class__.__name__
        self.plot(name=name)
        plt.savefig(f"gfx/{name}.svg")
        mlflow.log_artifact(f"gfx/{name}.svg", "gfx")

    def plot_gui(self):
        self.__data = self.load_data(idx="last")
        if not self.data.empty:
            return self.plot(name=self.__class__.__name__)
        else:
            return None


def method_callback(method_name, class_name=None, log_level="debug"):
    """
    Creates a callback class that logs the output of a specific method of a class or any class.

    :param method_name: Name of the method to log output for.
    :type method_name: str
    :param class_name: (Optional) Name of the class the method belongs to. If not specified, the callback will log the output for the method of any class.
    :type class_name: str or class
    :param log_level: (Optional) The level of logging to use. Default is "debug".
    :type log_level: str

    """
    if class_name is not None:
        class_name = (
            class_name.__name__ if not isinstance(class_name, str) else class_name
        )

    class MethodCallback(Callback):
        def __init__(self, log, log_level=log_level):
            super().__init__(log, log_level=log_level)

        def is_target_event(self, obj, method, output):
            return method == method_name and class_name in [
                None,
                obj.__class__.__name__,
            ]

        def perform(self, obj, method, output):
            self.log(
                f"Method '{method}' of class '{obj.__class__.__name__}' returned {output}"
            )

    return MethodCallback


class StateCallback(Callback):
    """
    StateCallback is a subclass of the Callback class that logs the state of a system object when the compute_closed_loop_rhs method of the System class is called.

    Attributes:
    log (function): A function that logs a message at a specified log level.
    """

    def is_target_event(self, obj, method, output):
        return (
            isinstance(obj, rcognita.systems.System)
            and method == rcognita.systems.System.compute_closed_loop_rhs.__name__
        )

    def perform(self, obj, method, output):
        self.log(f"System's state: {obj._state}")


class ObjectiveCallback(Callback):
    cooldown = 8.0
    """
    A Callback class that logs the current objective value of an Policy instance.

    This callback is triggered whenever the Policy.objective method is called.

    Attributes:
    log (function): A logger function with the specified log level.
    """

    def is_target_event(self, obj, method, output):
        return isinstance(obj, rcognita.policies.Policy) and method == "objective"

    def perform(self, obj, method, output):
        self.log(f"Current objective: {output}")


class HistoricalObjectiveCallback(HistoricalCallback):
    """
    A callback which allows to store desired data
    collected among different runs inside multirun execution runtime
    """

    def __init__(self, *args, **kwargs):
        super().__init__(*args, **kwargs)

        self.timeline = []
        self.num_launch = 1
        self.counter = 0
        self.cooldown = 1.0

    def on_launch(self):
        super().on_launch()
        with rcognita.main.metadata["report"]() as r:
            r["elapsed_relative"] = 0

    def is_target_event(self, obj, method, output):
        return isinstance(obj, rcognita.scenarios.Scenario) and (method == "post_step")

    def perform(self, obj, method, output):
        self.counter += 1
        self.log(
            f"Current objective: {output[0]}, observation: {output[1]}, action: {output[2]}, total objective: {output[3]:.4f}, time: {obj.time:.4f} ({100 * obj.time/obj.simulator.time_final:.1f}%), episode: {obj.episode_counter + 1}/{obj.N_episodes}, iteration: {obj.iteration_counter + 1}/{obj.N_iterations}"
        )
        if not self.counter % 3:
            do_exit = False
            with rcognita.main.metadata["report"]() as r:
                r["elapsed_relative"] = obj.time / obj.simulator.time_final
                if "terminate" in r:
                    do_exit = True
            if do_exit:
                self.log("Termination request issued from GUI.")
                raise rcognita.RcognitaExitException(
                    "Termination request issued from gui."
                )

        self.add_datum(
            {
                "time": round(output[3], 4),
                "current objective": output[0],
                "observation": output[1],
                "action": output[2],
                "total_objective": round(output[3], 4),
                "completed_percent": 100
                * round(obj.time / obj.simulator.time_final, 1),
            }
        )

    def on_episode_done(
        self,
        scenario,
        episode_number,
        episodes_total,
        iteration_number,
        iterations_total,
    ):
        self.insert_column_left("episode", episode_number)
        self.dump_and_clear_data(f"episode_{str(episode_number).zfill(5)}")


class SaveProgressCallback(Callback):
    once_in = 1

    def on_launch(self):
        with rcognita.main.metadata["report"]() as r:
            r["episode_current"] = 0

    def is_target_event(self, obj, method, output):
        return False

    def perform(self, obj, method, output):
        pass

    def on_episode_done(
        self,
        scenario,
        episode_number,
        episodes_total,
        iteration_number,
        iterations_total,
    ):
        start = time.time()
        if episode_number % self.once_in:
            return
        filename = f"callbacks.dill"
        with open(filename, "wb") as f:
            dill.dump(rcognita.main.callbacks, f)
        self.log(
            f"Saved callbacks to {os.path.abspath(filename)}. ({int(1000 * (time.time() - start))}ms)"
        )
        if scenario is not None:
            with rcognita.main.metadata["report"]() as r:
                r["episode_current"] = episode_number
                if "episodes_total" not in r:
                    r["episode_total"] = episodes_total
                r["elapsed_relative"] = 1.0

    def on_termination(self, res):
        if isinstance(res, Exception):
            self.on_episode_done(None, 0, None, None, None)


class InspectReferrersCallback(Callback):
    object_to_trace = "observation"

    def is_target_event(self, obj, method, output):
        return isinstance(obj, rcognita.scenarios.OnlineScenario) and method == "step"

    def perform(self, obj, method, output):
        if hasattr(obj, self.object_to_trace):
            refs = gc.get_referrers(getattr(obj, self.object_to_trace))
            refs = [x for x in refs[1] if "__" not in x]
            self.log(f"{self.object_to_trace} referrers: {refs}")


class HistoricalObservationCallback(HistoricalCallback):
    """
    A callback which allows to store desired data
    collected among different runs inside multirun execution runtime
    """

    def __init__(self, *args, **kwargs):
        super().__init__(*args, **kwargs)

        self.cooldown = 0.0

        self.current_episode = None
        self.dt_simulator_counter = 0
        self.time_threshold = 10

    def is_target_event(self, obj, method, output):
        if isinstance(obj, rcognita.scenarios.Scenario) and (method == "post_step"):
            self.dt_simulator_counter += 1
            return not self.dt_simulator_counter % self.time_threshold

    def perform(self, obj, method, output):
        self.add_datum(
            {
                **{
                    "time": obj.time,
                    "action": obj.action,
                },
                **dict(zip(obj.observation_components_naming, obj.observation)),
            }
        )

    def on_episode_done(
        self,
        scenario,
        episode_number,
        episodes_total,
        iteration_number,
        iterations_total,
    ):
        if iterations_total == 1:
            identifier = f"observations_ep_{str(episode_number).zfill(5)}"
        else:
            identifier = f"observations_it_{str(iteration_number).zfill(5)}_ep_{str(episode_number).zfill(5)}"
        self.save_plot(identifier)
        self.insert_column_left("episode", episode_number)
        self.dump_and_clear_data(identifier)

    def plot(self, name=None):
        if rcognita.main.is_clear_matplotlib_cache_in_callbacks:
            plt.clf()
            plt.cla()
            plt.close()

        if not name:
            name = self.__class__.__name__
        res = (
            self.data.drop(["action"], axis=1)
            .set_index("time")
            .plot(subplots=True, grid=True, xlabel="time", title=name)
        )
        return res[0].figure


class ObjectiveLearningSaver(HistoricalCallback):
    """
    A callback which allows to store desired data
    collected among different runs inside multirun execution runtime
    """

    def __init__(self, *args, **kwargs):
        super().__init__(*args, **kwargs)

        self.cooldown = 0.0
        self.iteration_number = 1

    def is_target_event(self, obj, method, output):
        return isinstance(obj, rcognita.optimizers.TorchOptimizerWithDataBuffer) and (
            method == "post_epoch"
        )

    def perform(self, obj, method, output):
        epoch_idx, objective = output
        self.add_datum(
            {
                "epoch": epoch_idx,
                "loss": objective,
            }
        )
        mlflow.log_metric(
<<<<<<< HEAD
            f"B. Critic td loss on iteration {str(self.iteration_number).zfill(5)}",
=======
            f"Policy learning objective on iteration {str(self.iteration_number).zfill(5)}",
>>>>>>> 244d6448
            objective,
            step=epoch_idx,
        )

    def on_iteration_done(
        self,
        scenario,
        episode_number,
        episodes_total,
        iteration_number,
        iterations_total,
    ):
        self.dump_and_clear_data(
            f"policy_objective_on_iteration_{str(iteration_number).zfill(5)}"
        )
        self.iteration_number = iteration_number + 1


class TotalObjectiveCallback(HistoricalCallback):
    def __init__(self, *args, **kwargs):
        super().__init__(*args, **kwargs)
        self.cache = pd.DataFrame()
        self.xlabel = "Episode"
        self.ylabel = "Total objective"

    def is_target_event(self, obj, method, output):
        return False

    def on_iteration_done(
        self,
        scenario,
        episode_number,
        episodes_total,
        iteration_number,
        iterations_total,
    ):
        mlflow.log_metric(
            "A. Iteration stats avg total objectives",
            np.mean(scenario.recent_total_objectives_of_episodes),
            step=iteration_number,
        )
        mlflow.log_metric(
            "A. Iteration stats med total objectives",
            np.median(scenario.recent_total_objectives_of_episodes),
            step=iteration_number,
        )
        mlflow.log_metric(
            "A. Iteration stats std total objectives",
            np.std(scenario.recent_total_objectives_of_episodes),
            step=iteration_number,
        )

    def on_episode_done(
        self,
        scenario,
        episode_number,
        episodes_total,
        iteration_number,
        iterations_total,
    ):
        self.add_datum(
            {
                "episode": len(self.data) + 1,
                "objective": scenario.recent_total_objective,
            }
        )
        self.log(
            f"Final total objective of episode {self.data.iloc[-1]['episode']} is {round(self.data.iloc[-1]['objective'], 2)}"
        )
        self.dump_data(
            f"Total_Objectives_in_iteration_{str(iteration_number).zfill(5)}"
        )
        mlflow.log_metric(
            f"C. Total objectives in iteration {str(iteration_number).zfill(5)}",
            scenario.recent_total_objective,
            step=len(self.data),
        )

        self.save_plot(
            f"Total_Objectives_in_iteration_{str(iteration_number).zfill(5)}"
        )

        if episode_number == episodes_total:
            self.clear_recent_data()

    def perform(self, obj, method, output):
        pass

    def load_data(self, idx=None):
        return super().load_data(idx=1)

    def plot(self, name=None):
        if rcognita.main.is_clear_matplotlib_cache_in_callbacks:
            plt.clf()
            plt.cla()
            plt.close()
        if not name:
            name = self.__class__.__name__

        res = self.data.set_index("episode").plot()
        plt.xlabel(self.xlabel)
        plt.ylabel(self.ylabel)
        plt.title(name)
        plt.grid()
        plt.xticks(range(1, len(self.data) + 1))
        return res.figure


class QFunctionModelSaverCallback(HistoricalCallback):
    """
    A callback which allows to store desired data
    collected among different runs inside multirun execution runtime
    """

    def __init__(self, *args, **kwargs):
        super().__init__(*args, **kwargs)

        self.cooldown = 0.0

    def plot_gui(self):
        return None

    def load_data(self, idx=None):
        assert idx is not None, "Provide idx=..."
        return torch.load(
            os.path.join(
                self.get_save_directory(),
                f"critic_model_{str(idx).zfill(5)}.pt",
            )
        )

    def is_target_event(self, obj, method, output):
        return False

    def perform(self, obj, method, output):
        pass

    def on_episode_done(
        self,
        scenario,
        episode_number,
        episodes_total,
        iteration_number,
        iterations_total,
    ):
        if "CriticOffPolicy" in scenario.critic.__class__.__name__:
            torch.save(
                scenario.critic.model.state_dict(),
                f"{self.get_save_directory()}/critic_model_{str(episode_number).zfill(5)}.pt",
            )


class QFunctionCallback(HistoricalCallback):
    def __init__(self, *args, **kwargs):
        super().__init__(*args, **kwargs)

        self.cooldown = 0.0

    def is_target_event(self, obj, method, output):
        return (
            isinstance(obj, rcognita.scenarios.Scenario)
            and method == "post_step"
            and "CriticOffPolicy" in obj.critic.__class__.__name__
        )

    def perform(self, obj, method, output):
        self.add_datum(
            {
                **{
                    "time": obj.time,
                    "Q-Function-Value": obj.critic.model(obj.observation, obj.action)
                    .detach()
                    .cpu()
                    .numpy(),
                    "action": obj.action,
                },
                **dict(zip(obj.observation_components_naming, obj.observation)),
            }
        )

    def on_episode_done(
        self,
        scenario,
        episode_number,
        episodes_total,
        iteration_number,
        iterations_total,
    ):
        self.insert_column_left("episode", episode_number)
        self.dump_and_clear_data(f"q_function_values_{str(episode_number).zfill(5)}")


class TimeRemainingCallback(Callback):
    def __init__(self, *args, **kwargs):
        super().__init__(*args, **kwargs)
        self.time_episode = []

    def is_target_event(self, obj, method, output):
        return False

    def perform(self, obj, method, output):
        pass

    def on_episode_done(
        self,
        scenario,
        episode_number,
        episodes_total,
        iteration_number,
        iterations_total,
    ):
        self.time_episode.append(time.time())
        if len(self.time_episode) > 3:
            average_interval = 0
            previous = self.time_episode[-1]
            for current in self.time_episode[-2:-12:-1]:
                average_interval -= current - previous
                previous = current
            average_interval /= len(self.time_episode[-2:-12:-1])
            td = datetime.timedelta(
                seconds=int(
                    (iterations_total - iteration_number)
                    * average_interval
                    * (episodes_total - episode_number)
                )
            )
            remaining = f" Estimated remaining time: {str(td)}."
        else:
            remaining = ""
        self.log(
            f"Completed episode {episode_number}/{episodes_total} ({100*episode_number/episodes_total:.1f}%). Iteration: {iteration_number}/{iterations_total}."
            + remaining
        )


class CriticObjectiveCallback(HistoricalCallback):
    def __init__(self, *args, **kwargs):
        super().__init__(*args, **kwargs)

        self.cooldown = 1.0
        self.time = 0.0

    def is_target_event(self, obj, method, output):
        return isinstance(obj, rcognita.critics.Critic) and method == "objective"

    def perform(self, obj, method, output):
        self.log(f"Current TD value: {output}")
        self.add_datum(
            {
                "time": rcognita.main.metadata["time"],
                "TD value": output.detach().cpu().numpy(),
            }
        )

    def on_episode_done(
        self,
        scenario,
        episode_number,
        episodes_total,
        iteration_number,
        iterations_total,
    ):
        self.insert_column_left("episode", episode_number)
        self.dump_and_clear_data(f"TD_values_{str(episode_number).zfill(5)}")


class CriticWeightsCallback(HistoricalCallback):
    def __init__(self, *args, **kwargs):
        super().__init__(*args, **kwargs)
        self.cooldown = 0.0
        self.time = 0.0

    def is_target_event(self, obj, method, output):
        return (
            isinstance(obj, rcognita.controllers.Controller)
            and method == "pre_compute_action"
        )

    def perform(self, obj, method, output):
        if (
            hasattr(obj.critic.model, "weights")
            and obj.critic.model.weights is not None
        ):
            datum = {
                **{"time": rcognita.main.metadata["time"]},
                **{
                    f"weight_{i + 1}": weight
                    for i, weight in enumerate(obj.critic.model.weights)
                },
            }

        # print(datum["time"], obj.critic.model.weights)
        # self.add_datum(datum)

    def on_episode_done(
        self,
        scenario,
        episode_number,
        episodes_total,
        iteration_number,
        iterations_total,
    ):
        identifier = f"weights_during_episode_{str(episode_number).zfill(5)}"
        if not self.data.empty:
            self.save_plot(identifier)
            self.insert_column_left("episode", episode_number)
            self.dump_and_clear_data(identifier)

    def plot(self, name=None):
        if not self.data.empty:
            if rcognita.main.is_clear_matplotlib_cache_in_callbacks:
                plt.clf()
                plt.cla()
                plt.close()
            if not name:
                name = self.__class__.__name__
            res = self.data.set_index("time").plot(
                subplots=True, grid=True, xlabel="time", title=name
            )
            return res[0].figure


class CalfWeightsCallback(HistoricalCallback):
    def __init__(self, *args, **kwargs):
        super().__init__(*args, **kwargs)
        self.cooldown = 0.0
        self.time = 0.0

    def is_target_event(self, obj, method, output):
        return (
            isinstance(obj, rcognita.controllers.Controller)
            and method == "compute_action"
            and "calf" in obj.critic.__class__.__name__.lower()
        )

    def perform(self, obj, method, output):
        datum = {
            **{"time": rcognita.main.metadata["time"]},
            **{
                f"weight_{i + 1}": weight
                for i, weight in enumerate(obj.critic.model.weights)
            },
        }

        # print(datum["time"], obj.critic.model.weights)
        self.add_datum(datum)

    def on_episode_done(
        self,
        scenario,
        episode_number,
        episodes_total,
        iteration_number,
        iterations_total,
    ):
        identifier = f"CALF_weights_during_episode_{str(episode_number).zfill(5)}"
        if not self.data.empty:
            self.save_plot(identifier)
            self.insert_column_left("episode", episode_number)
            self.dump_and_clear_data(identifier)

    def plot(self, name=None):
        if not self.data.empty:
            if rcognita.main.is_clear_matplotlib_cache_in_callbacks:
                plt.clf()
                plt.cla()
                plt.close()
            if not name:
                name = self.__class__.__name__
            res = self.data.set_index("time").plot(
                subplots=True, grid=True, xlabel="time", title=name
            )
            return res[0].figure


class CalfCallback(HistoricalCallback):
    def __init__(self, *args, **kwargs):
        super().__init__(*args, **kwargs)
        self.cooldown = 1.0
        self.time = 0.0

    def is_target_event(self, obj, method, output):
        return (
            isinstance(obj, rcognita.controllers.Controller)
            and method == "compute_action"
            and "calf" in obj.critic.__class__.__name__.lower()
        )

    def perform(self, obj, method, output):
        current_CALF = obj.critic(
            obj.critic.observation_last_good,
            use_stored_weights=True,
        )
        self.log(
            f"current CALF value:{current_CALF}, decay_rate:{obj.critic.safe_decay_rate}, observation: {obj.critic.observation_buffer[:,-1]}"
        )
        is_calf = (
            obj.critic.weights_acceptance_status == "accepted"
            and obj.policy.weights_acceptance_status == "accepted"
        )
        if not self.data.empty:
            prev_CALF = self.data["J_hat"].iloc[-1]
        else:
            prev_CALF = current_CALF

        delta_CALF = prev_CALF - current_CALF
        self.add_datum(
            {
                "time": rcognita.main.metadata["time"],
                "J_hat": current_CALF,
                "is_CALF": is_calf,
                "delta": delta_CALF,
            }
        )

    def on_episode_done(
        self,
        scenario,
        episode_number,
        episodes_total,
        iteration_number,
        iterations_total,
    ):
        identifier = f"CALF_diagnostics_on_episode_{str(episode_number).zfill(5)}"
        if not self.data.empty:
            self.save_plot(identifier)
            self.insert_column_left("episode", episode_number)
            self.dump_and_clear_data(identifier)

    def plot(self, name=None):
        if rcognita.main.is_clear_matplotlib_cache_in_callbacks:
            plt.clf()
            plt.cla()
            plt.close()
        if not self.data.empty:
            fig = plt.figure(figsize=(10, 10))

            ax_calf, ax_switch, ax_delta = ax_array = fig.subplots(1, 3)
            ax_calf.plot(self.data["time"], self.data["J_hat"], label="CALF")
            ax_switch.plot(self.data["time"], self.data["is_CALF"], label="CALF on")
            ax_delta.plot(self.data["time"], self.data["delta"], label="delta decay")

            for ax in ax_array:
                ax.set_xlabel("Time [s]")
                ax.grid()
                ax.legend()

            ax_calf.set_ylabel("J_hat")
            ax_switch.set_ylabel("Is CALF on")
            ax_delta.set_ylabel("Decay size")

            plt.legend()
            return fig<|MERGE_RESOLUTION|>--- conflicted
+++ resolved
@@ -970,11 +970,8 @@
             }
         )
         mlflow.log_metric(
-<<<<<<< HEAD
             f"B. Critic td loss on iteration {str(self.iteration_number).zfill(5)}",
-=======
             f"Policy learning objective on iteration {str(self.iteration_number).zfill(5)}",
->>>>>>> 244d6448
             objective,
             step=epoch_idx,
         )
