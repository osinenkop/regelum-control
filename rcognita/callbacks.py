"""
This module contains callbacks.
Callbacks are lightweight event handlers, used mainly for logging.

To make a method of a class trigger callbacks, one needs to
decorate the class (or its base class) with ``@introduce_callbacks()`` and then
also decorate the method with ``@apply_callbacks``.

Callbacks can be registered by simply supplying them in the respective keyword argument:
::

    @rcognita.main(callbacks=[...], ...)
    def my_app(config):
        ...

"""

from abc import ABC, abstractmethod
import torch
import rcognita
import pandas as pd
import time, datetime
import dill, os, git, shutil

import omegaconf, json

import matplotlib.pyplot as plt
import re

import pkg_resources

from pathlib import Path

import sys
import filelock


def is_in_debug_mode():
    return not sys.gettrace() is None


def apply_callbacks(method):
    """
    Decorator that applies a list of callbacks to a given method of an object.
    If the object has no list of callbacks specified, the default callbacks are used.

    :param method: The method to which the callbacks should be applied.
    """

    def new_method(self, *args, **kwargs):
        res = method(self, *args, **kwargs)
        if self.callbacks is None:
            self.callbacks = rcognita.main.callbacks
        for callback in self.callbacks:
            callback(obj=self, method=method.__name__, output=res)
        return res

    return new_method


class introduce_callbacks:
    """
    A class decorator that introduces a `callbacks` attribute to the decorated class.
    The `callbacks` attribute is a list of callbacks that can be applied to methods
    of instances of the decorated class (for instance via `@apply_callbacks`).
    """

    def __init__(self, default_callbacks=None):
        """
        Initializes the decorator.

        :param default_callbacks: A list of callbacks that will be used as the default
            value for the `callbacks` attribute of instances of the decorated class.
            If no value is specified, the `callbacks` attribute will be initialized to `None`, which will
            in turn make `@apply_callbacks` use default callbacks instead.
        """
        self.default_callbacks = default_callbacks

    def __call__(self, cls):
        class whatever(cls):
            def __init__(self2, *args, callbacks=self.default_callbacks, **kwargs):
                super().__init__(*args, **kwargs)
                self2.callbacks = callbacks

        return whatever


class Callback(ABC):
    cooldown = None
    """
    This is the base class for a callback object. Callback objects are used to perform some action or computation after a method has been called.
    """

    def __init__(self, logger, log_level="info"):
        """
        Initialize a callback object.

        :param logger: A logging object that will be used to log messages.
        :type logger: logging.Logger
        :param log_level: The level at which messages should be logged.
        :type log_level: str
        """
        self.log = logger.__getattribute__(log_level)
        self.exception = logger.exception
        self.last_trigger = 0.0

    @abstractmethod
    def is_target_event(self, obj, method, output):
        pass

<<<<<<< HEAD
    def on_episode_done(self, scenario, episode_number, episodes_total):
        pass

    def ready(self):
=======
    def ready(self, t):
>>>>>>> 7a3d93ba
        if not self.cooldown:
            return True
        if t - self.last_trigger > self.cooldown:
            return True
        else:
            return False

    def trigger_cooldown(self, t):
        self.last_trigger = t

    def on_launch(self):
        pass

    @abstractmethod
    def perform(self, obj, method, output):
        pass

    def __call__(self, obj, method, output):
        t = time.time()
        if self.ready(t):
            try:
                if self.is_target_event(obj, method, output):
                    self.perform(obj, method, output)
                    self.trigger_cooldown(t)
            except rcognita.RcognitaExitException as e:
                raise e
            except Exception as e:
                self.log(f"Callback {self.__class__.__name__} failed.")
                self.exception(e)

    def on_termination(self, res):
        pass


class TimeCallback(Callback):
    def is_target_event(self, obj, method, output):
        return isinstance(obj, rcognita.scenarios.Scenario) and method == "post_step"

    def on_launch(self):
        rcognita.main.metadata["time"] = 0.0

    def perform(self, obj, method, output):
        rcognita.main.metadata["time"] = obj.time


class EventCallback(Callback):
    def __init__(self, *args, **kwargs):
        super().__init__(*args, **kwargs)
        self.episode_counter = 0

    def is_target_event(self, obj, method, output):
        return (
            isinstance(obj, rcognita.scenarios.Scenario) and method == "reload_pipeline"
        )

    def perform(self, obj, method, output):
        self.episode_counter += 1
        for callback in rcognita.main.callbacks:
            callback.on_episode_done(obj, self.episode_counter, obj.N_episodes)


class ConfigDiagramCallback(Callback):
    def perform(self, *args, **kwargs):
        pass

    def is_target_event(self, obj, method, output):
        return False

    def on_launch(self):
        cfg = rcognita.main.config
        metadata = rcognita.main.metadata
        report = metadata["report"]
        start = time.time()
        os.mkdir(".summary")
        name = metadata["config_path"].split("/")[-1].split(".")[0]
        cfg.treemap(root=name).write_html("SUMMARY.html")
        with open("SUMMARY.html", "r") as f:
            html = f.read()
        try:
            forbidden = False
            with filelock.FileLock(metadata["common_dir"] + "/diff.lock"):
                repo = git.Repo(search_parent_directories=True)
                commit_hash = repo.head.object.hexsha
                if repo.is_dirty(untracked_files=True):
                    commit_hash += (
                        ' <font color="red">(uncommitted/unstaged changes)</font>'
                    )
                    forbidden = (
                        "disallow_uncommitted" in cfg
                        and cfg.disallow_uncommitted
                        and not is_in_debug_mode()
                    )
                    untracked = repo.untracked_files
                    if not os.path.exists(metadata["common_dir"] + "/changes.diff"):
                        repo.git.add(all=True)
                        with open(metadata["common_dir"] + "/changes.diff", "w") as f:
                            diff = repo.git.diff(repo.head.commit.tree)
                            if untracked:
                                repo.index.remove(untracked, cached=True)
                            f.write(diff + "\n")
                        with open(".summary/changes.diff", "w") as f:
                            f.write(diff + "\n")
                    else:
                        shutil.copy(
                            metadata["common_dir"] + "/changes.diff",
                            ".summary/changes.diff",
                        )
            if forbidden:
                raise Exception(
                    "Running experiments without committing is disallowed. Please, commit your changes."
                )
        except git.exc.InvalidGitRepositoryError:
            commit_hash = None
            if (
                "disallow_uncommitted" in cfg
                and cfg.disallow_uncommitted
                and not is_in_debug_mode()
            ):
                raise Exception(
                    "Running experiments without committing is disallowed. Please, commit your changes."
                )
        cfg_hash = hex(hash(cfg))
        html = html.replace("<body>", f"<title>{name} {cfg_hash}</title><body>")
        overrides_table = ""
        with open(".hydra/hydra.yaml", "r") as f:
            content = f.read()
            content = content[content.find("task:") :]
            content = content[: content.find("job:")]
            content = content.replace("-", "").split()[1:]
            if content[0] != "[]":
                with report() as r:
                    r["overrides"] = {}
                    for line in content:
                        field, value = line.split("=")
                        overrides_table += f'<tr><td><font face="Courier New">{field}</font></td> <td><font face="Courier New"> = </font></td>  <td><font face="Courier New">{value}</font></td> </tr>\n'
                        r["overrides"][field] = value
                    r["overrides_html"] = f"<table>{overrides_table}</table>"
            else:
                with report() as r:
                    r["overrides"] = {}
                    r["overrides_html"] = ""
        html = html.replace(
            "<head>",
            """
                            <head>
                              <link rel="mask-icon" type="image/x-icon" href="https://cpwebassets.codepen.io/assets/favicon/logo-pin-b4b4269c16397ad2f0f7a01bcdf513a1994f4c94b8af2f191c09eb0d601762b1.svg" color="#111" />  
                              <link rel='stylesheet' href='https://cdnjs.cloudflare.com/ajax/libs/prism/1.22.0/themes/prism-tomorrow.min.css'>
                              
                            <style>
                            *,
                            *:before,
                            *:after {
                              box-sizing: border-box;
                            }
                            
                            pre[class*="language-"] {
                              position: relative;
                              overflow: auto;
                            
                              /* make space  */
                              margin: 5px 0;
                              padding: 1.75rem 0 1.75rem 1rem;
                              border-radius: 10px;
                            }
                            
                            pre[class*="language-"] button {
                              position: absolute;
                              top: 5px;
                              right: 5px;
                            
                              font-size: 0.9rem;
                              padding: 0.15rem;
                              background-color: #828282;
                            
                              border: ridge 1px #7b7b7c;
                              border-radius: 5px;
                              text-shadow: #c4c4c4 0 0 2px;
                            }
                            
                            pre[class*="language-"] button:hover {
                              cursor: pointer;
                              background-color: #bcbabb;
                            }
                            
                            main {
                              display: grid;
                              max-width: 600px;
                              margin: 20px auto;
                            }
                            
                            </style>
                            
                              <script>
                              window.console = window.console || function(t) {};
                            </script>
                              
                              <script>
                              if (document.location.search.match(/type=embed/gi)) {
                                window.parent.postMessage("resize", "*");
                              }
                            </script>
                            """,
        )
        html = html.replace(
            "<body>",
            f"""
                            <body>
                            <div style="float: left; width: 50%">
                            <table>
                            <tbody>
                            <tr><td>Config hash:  </td> <td>{cfg_hash}</td></tr>
                            <tr><td>Commit hash: </td><td>{commit_hash} </td></tr>
                            <tr><td>Date and time: </td><td>{datetime.datetime.now().strftime("%d.%m.%Y %H:%M:%S")} </td></tr>
                            <tr><td>Script path: </td><td>{metadata["script_path"]} </td></tr>
                            <tr><td>Config path: </td><td>{metadata["config_path"]}</td></tr>
                            </tbody>
                            </table>
                            </div>
            """
            + "<br>" * (max(len(content), 5) + 1),
        )
        html = html.replace(
            "<body>",
            f"""
                            <body>
                            <div style="float: right; width: 50%">
                            <table>
                            <tbody>
                            {overrides_table}
                            </tbody>
                            </table>
                            </div>
            """,
        )
        installed_packages = pkg_resources.working_set
        installed_packages_list = sorted(
            [(i.key, i.version) for i in installed_packages]
        )
        packages_table = []
        for package, version in installed_packages_list:
            if package in [
                "matplotlib",
                "numpy",
                "scipy",
                "omegaconf",
                "hydra-core",
                "hydra-joblib-launcher",
                "pandas",
                "gpytorch",
                "torch",
                "casadi",
                "dill",
                "plotly",
                "rcognita",
            ]:
                packages_table = [
                    f'<tr><td><font face="Courier New" color="red">{package}</font></td> <td><font face="Courier New" color="red"> == </font></td>  <td><font face="Courier New" color="red">{version}</font></td> </tr>\n'
                ] + packages_table
            else:
                packages_table.append(
                    f'<tr><td><font face="Courier New">{package}</font></td> <td><font face="Courier New"> == </font></td>  <td><font face="Courier New">{version}</font></td> </tr>\n'
                )

        html = html.replace(
            "</body>",
            f"""
                            <br>
                            <details>
                            <summary> Environment details </summary>
                            <table>
                            <tr style="vertical-align:top"> 
                            <td> <table>  {"".join(packages_table[:len(packages_table) // 4 ])}  </table> </td>
                            <td> <table>  {"".join(packages_table[len(packages_table) // 4 :2 * len(packages_table) // 4])}  </table> </td>
                            <td> <table>  {"".join(packages_table[2 *  len(packages_table) // 4: 3 * len(packages_table) // 4])}  </table> </td>
                            <td> <table>  {"".join(packages_table[3 *  len(packages_table) // 4:])}  </table> </td>
                            </tr>
                            </table>
                            </details>
                             </body>
            """,
        )
        html = html.replace(
            "</body>",
            f"""
              <details>
              <summary>Snippets</summary>
              <main>
              <p>Extract callbacks:</p>
              <pre><code class="language-python">import dill, os, sys
os.chdir("{metadata["initial_working_directory"]}")
sys.path[:0] = {metadata["initial_pythonpath"].split(":")}
with open("{os.path.abspath(".")}/callbacks.dill", "rb") as f:
    callbacks = dill.load(f)</code></pre>
              <p>Reproduce experiment:</p>
              <pre><code class="language-bash">cd {repo.working_tree_dir}
git restore .
git clean -f
{f'''git checkout {commit_hash.replace(' <font color="red">(uncommitted/unstaged changes)</font>',  chr(10) + f'patch -p1 < {os.path.abspath(".summary/changes.diff")}')}''' + chr(10) if commit_hash else ""}cd {metadata["initial_working_directory"]}
export PYTHONPATH="{metadata["initial_pythonpath"]}"
python3 {metadata["script_path"]} {" ".join(content if content[0] != "[]" else [])} {" ".join(list(filter(lambda x: "--" in x and not "multirun" in x, sys.argv)))} </code></pre>
            </main>
            """
            + """
                <script src="https://cpwebassets.codepen.io/assets/common/stopExecutionOnTimeout-2c7831bb44f98c1391d6a4ffda0e1fd302503391ca806e7fcc7b9b87197aec26.js"></script>
            
              <script src='https://cdnjs.cloudflare.com/ajax/libs/prism/1.26.0/prism.min.js'></script>
              <script src="https://cdnjs.cloudflare.com/ajax/libs/prism/1.26.0/components/prism-python.min.js"></script>
              <script src="https://cdnjs.cloudflare.com/ajax/libs/prism/1.26.0/components/prism-bash.min.js"></script>
                  <script>
            const copyButtonLabel = "Copy Code";
            
            // use a class selector if available
            let blocks = document.querySelectorAll("pre");
            
            blocks.forEach(block => {
              // only add button if browser supports Clipboard API
              if (navigator.clipboard) {
                let button = document.createElement("button");
            
                button.innerText = copyButtonLabel;
                block.appendChild(button);
            
                button.addEventListener("click", async () => {
                  await copyCode(block, button);
                });
              }
            });
            
            async function copyCode(block, button) {
              let code = block.querySelector("code");
              let text = code.innerText;
            
              await navigator.clipboard.writeText(text);
            
              // visual feedback that task is completed
              button.innerText = "Code Copied";
            
              setTimeout(() => {
                button.innerText = copyButtonLabel;
              }, 700);
            }
            //# sourceURL=pen.js
                </script>
            </details>
            </body>
            """,
        )
        with open("SUMMARY.html", "w") as f:
            f.write(html)
        self.log(
            f"Saved summary to {os.path.abspath('SUMMARY.html')}. ({int(1000 * (time.time() - start))}ms)"
        )

    def on_termination(self, res):
        with open("SUMMARY.html", "r") as f:
            html = f.read()
        table_lines = ""
        images = []
        directory = os.fsencode("gfx")

        for file in os.listdir(directory):
            filename = os.fsdecode(file)
            images.append(f'<img src="gfx/{filename}">')
        if len(images) % 2:
            images.append("")
        for i in range(0, len(images), 2):
            table_lines += f"<tr><td>{images[i]}</td> <td>{images[i + 1]}</td></tr>\n"
        html = html.replace(
            "</body>",
            f"""
                            <br>
                            <table>
                            <tbody>
                            {table_lines}
                            </tbody>
                            </table>
                             </body>
                             """,
        )
        with open("SUMMARY.html", "w") as f:
            f.write(html)


class HistoricalCallback(Callback, ABC):
    def __init__(self, *args, **kwargs):
        super().__init__(*args, **kwargs)
        self.xlabel = "Time"
        self.ylabel = "Value"
        self.__data = pd.DataFrame()

        self.save_directory = Path(f".callbacks/{self.__class__.__name__}").resolve()

    def get_save_directory(self):
        return self.save_directory

    def on_launch(self):
        os.mkdir(self.get_save_directory())

    def add_datum(self, datum: dict):
        if self.__data.empty:
            self.__data = pd.DataFrame({key: [value] for key, value in datum.items()})
        else:
            self.__data.loc[len(self.__data)] = datum

    def clear_recent_data(self):
        self.__data = pd.DataFrame()

    def dump_data(self, identifier):
        if not self.__data.empty:
            self.__data.to_hdf(
                f".callbacks/{self.__class__.__name__}/{identifier}.h5", "data"
            )

    def load_data(self, idx=None):
        dirs = sorted(Path(self.get_save_directory()).iterdir())

        if len(dirs) > 0:
            if idx is None:
                return pd.concat(
                    [pd.read_hdf(path) for path in dirs],
                    axis=0,
                )
            else:
                assert idx >= 1, f"Indices should be no smaller than 1."
                assert idx <= len(dirs), f"Only {len(dirs)} files were stored."
                return pd.read_hdf(dirs[idx - 1])

    def insert_column_left(self, column_name, values):
        if not self.__data.empty:
            self.__data.insert(0, column_name, values)

    def dump_and_clear_data(self, identifier):
        self.dump_data(identifier)
        self.clear_recent_data()

    @property
    def data(self):
        return self.__data

    def plot(self, name=None):
        if not name:
            name = self.__class__.__name__
        self.data.plot()
        plt.xlabel(self.xlabel)
        plt.ylabel(self.ylabel)
        plt.title(name)
        plt.grid()
        # plt.xticks(range(1, len(self.data) + 1))

    def save_plot(self, name=None):
        if not name:
            name = self.__class__.__name__
        self.plot(name=name)
        plt.savefig(f"gfx/{name}.svg")


def method_callback(method_name, class_name=None, log_level="debug"):
    """
    Creates a callback class that logs the output of a specific method of a class or any class.

    :param method_name: Name of the method to log output for.
    :type method_name: str
    :param class_name: (Optional) Name of the class the method belongs to. If not specified, the callback will log the output for the method of any class.
    :type class_name: str or class
    :param log_level: (Optional) The level of logging to use. Default is "debug".
    :type log_level: str

    """
    if class_name is not None:
        class_name = (
            class_name.__name__ if not isinstance(class_name, str) else class_name
        )

    class MethodCallback(Callback):
        def __init__(self, log, log_level=log_level):
            super().__init__(log, log_level=log_level)

        def is_target_event(self, obj, method, output):
            return method == method_name and class_name in [
                None,
                obj.__class__.__name__,
            ]

        def perform(self, obj, method, output):
            self.log(
                f"Method '{method}' of class '{obj.__class__.__name__}' returned {output}"
            )

    return MethodCallback


class StateCallback(Callback):
    """
    StateCallback is a subclass of the Callback class that logs the state of a system object when the compute_closed_loop_rhs method of the System class is called.

    Attributes:
    log (function): A function that logs a message at a specified log level.
    """

    def is_target_event(self, obj, method, output):
        return (
            isinstance(obj, rcognita.systems.System)
            and method == rcognita.systems.System.compute_closed_loop_rhs.__name__
        )

    def perform(self, obj, method, output):
        self.log(f"System's state: {obj._state}")


class ObjectiveCallback(Callback):
    cooldown = 1.0
    """
    A Callback class that logs the current objective value of an Actor instance.

    This callback is triggered whenever the Actor.objective method is called.

    Attributes:
    log (function): A logger function with the specified log level.
    """

    def is_target_event(self, obj, method, output):
        return isinstance(obj, rcognita.actors.Actor) and method == "objective"

    def perform(self, obj, method, output):
        self.log(f"Current objective: {output}")


class HistoricalObjectiveCallback(HistoricalCallback):
    """
    A callback which allows to store desired data
    collected among different runs inside multirun execution runtime
    """

    def __init__(self, *args, **kwargs):
        super().__init__(*args, **kwargs)

        self.timeline = []
        self.num_launch = 1
        self.counter = 0
        self.cooldown = 1.0

    def on_launch(self):
        super().on_launch()
        with rcognita.main.metadata["report"]() as r:
            r["elapsed_relative"] = 0

    def is_target_event(self, obj, method, output):
        return isinstance(obj, rcognita.scenarios.Scenario) and (method == "post_step")

    def perform(self, obj, method, output):
        self.counter += 1
        self.log(
            f"Current objective: {output[0]}, observation: {output[1]}, action: {output[2]}, total objective: {output[3]:.4f}, time: {obj.time:.4f} ({100 * obj.time/obj.simulator.time_final:.1f}%)"
        )
        if not self.counter % 3:
            do_exit = False
            with rcognita.main.metadata["report"]() as r:
                r["elapsed_relative"] = obj.time / obj.simulator.time_final
                if "terminate" in r:
                    do_exit = True
            if do_exit:
                self.log("Termination request issued from GUI.")
                raise rcognita.RcognitaExitException(
                    "Termination request issued from gui."
                )

        self.add_datum(
            {
                "time": round(output[3], 4),
                "current objective": output[0],
                "observation": output[1],
                "action": output[2],
                "total_objective": round(output[3], 4),
                "completed_percent": 100
                * round(obj.time / obj.simulator.time_final, 1),
            }
        )

    def on_episode_done(self, scenario, episode_number, episodes_total):
        self.insert_column_left("episode", episode_number)
        self.dump_and_clear_data(f"episode_{str(episode_number).zfill(5)}")


class SaveProgressCallback(Callback):
    once_in = 1

    def is_target_event(self, obj, method, output):
        return False

    def perform(self, obj, method, output):
        pass

    def on_episode_done(self, scenario, episode, episodes_total):
        start = time.time()
        if episode % self.once_in:
            return
        filename = f"callbacks.dill"
        with open(filename, "wb") as f:
            dill.dump(rcognita.main.callbacks, f)
        self.log(
            f"Saved callbacks to {os.path.abspath(filename)}. ({int(1000 * (time.time() - start))}ms)"
        )

    def on_termination(self, res):
        if isinstance(res, Exception):
            self.on_episode_done(None, 0, 0)


class HistoricalObservationCallback(HistoricalCallback):
    """
    A callback which allows to store desired data
    collected among different runs inside multirun execution runtime
    """

    def __init__(self, *args, **kwargs):
        super().__init__(*args, **kwargs)

        self.cooldown = 0.0

        self.current_episode = None
        self.dt_simulator_counter = 0
        self.time_threshold = 10

    def is_target_event(self, obj, method, output):
        if isinstance(obj, rcognita.scenarios.Scenario) and (method == "post_step"):
            self.dt_simulator_counter += 1
            return not self.dt_simulator_counter % self.time_threshold

    def perform(self, obj, method, output):
        self.add_datum(
            {
                **{
                    "time": obj.time,
                    "action": obj.action,
                },
                **dict(zip(obj.observation_components_naming, obj.observation)),
            }
        )

    def on_episode_done(self, scenario, episode_number, episodes_total):
        identifier = f"observations_in_episode_{str(episode_number).zfill(5)}"
        self.save_plot(identifier)
        self.insert_column_left("episode", episode_number)
        self.dump_and_clear_data(identifier)

    def plot(self, name=None):
        if not name:
            name = self.__class__.__name__
        self.data.drop(["action"], axis=1).plot(
            subplots=True, grid=True, xlabel="time", title=name
        )


class TotalObjectiveCallback(HistoricalCallback):
    def __init__(self, *args, **kwargs):
        super().__init__(*args, **kwargs)
        self.cache = pd.DataFrame()
        self.xlabel = "Episode"
        self.ylabel = "Total objective"

    def is_target_event(self, obj, method, output):
        return False

    def perform(self, obj, method, output):
        pass

    def on_episode_done(self, scenario, episode_number, episodes_total):
        self.add_datum({"episode": episode_number, "objective": scenario.outcome})
        self.dump_data("Total_Objective")
        self.save_plot("Total_Objective")

    def plot(self, name=None):
        if not name:
            name = self.__class__.__name__

        self.data.set_index("episode").plot()
        plt.xlabel(self.xlabel)
        plt.ylabel(self.ylabel)
        plt.title(name)
        plt.grid()
        plt.xticks(range(1, len(self.data) + 1))


class QFunctionModelSaverCallback(HistoricalCallback):
    """
    A callback which allows to store desired data
    collected among different runs inside multirun execution runtime
    """

    def __init__(self, *args, **kwargs):
        super().__init__(*args, **kwargs)

        self.cooldown = 0.0

    def load_data(self, idx=None):
        assert idx is not None, "Provide idx=..."
        return torch.load(
            os.path.join(
                self.get_save_directory(),
                f"critic_model_{str(idx).zfill(5)}.pt",
            )
        )

    def is_target_event(self, obj, method, output):
        return False

    def perform(self, obj, method, output):
        pass

    def on_episode_done(self, scenario, episode_number, episodes_total):
        if "CriticOffPolicy" in scenario.critic.__class__.__name__:
            torch.save(
                scenario.critic.model.state_dict(),
                f"{self.get_save_directory()}/critic_model_{str(episode_number).zfill(5)}.pt",
            )


class QFunctionCallback(HistoricalCallback):
    def __init__(self, *args, **kwargs):
        super().__init__(*args, **kwargs)

        self.cooldown = 0.0

    def is_target_event(self, obj, method, output):
        return (
            isinstance(obj, rcognita.scenarios.Scenario)
            and method == "post_step"
            and "CriticOffPolicy" in obj.critic.__class__.__name__
        )

    def perform(self, obj, method, output):
        self.add_datum(
            {
                **{
                    "time": obj.time,
                    "Q-Function-Value": obj.critic.model(obj.observation, obj.action)
                    .detach()
                    .cpu()
                    .numpy(),
                    "action": obj.action,
                },
                **dict(zip(obj.observation_components_naming, obj.observation)),
            }
        )

    def on_episode_done(self, scenario, episode_number, episodes_total):
        self.insert_column_left("episode", episode_number)
        self.dump_and_clear_data(f"q_function_values_{str(episode_number).zfill(5)}")


class TimeRemainingCallback(Callback):
    def __init__(self, *args, **kwargs):
        super().__init__(*args, **kwargs)
        self.time_episode = []

    def on_launch(self):
        with rcognita.main.metadata["report"]() as r:
            pass
            r["episode_current"] = 0
            r["episode_total"] = 1

    def is_target_event(self, obj, method, output):
        return False

    def perform(self, obj, method, output):
        pass

    def on_episode_done(self, scenario, episode_number, episodes_total):
        self.time_episode.append(time.time())

        with rcognita.main.metadata["report"]() as r:
            r["episode_current"] = episode_number
            r["episode_total"] = episodes_total
            r["elapsed_relative"] = 1.0
        if len(self.time_episode) > 3:
            average_interval = 0
            previous = self.time_episode[-1]
            for current in self.time_episode[-2:-12:-1]:
                average_interval -= current - previous
                previous = current
            average_interval /= len(self.time_episode[-2:-12:-1])
            td = datetime.timedelta(
                seconds=int(average_interval * (episodes_total - episode_number))
            )
            remaining = f" Estimated remaining time: {str(td)}."
        else:
            remaining = ""
        self.log(
            f"Completed episode {episode_number}/{episodes_total} ({100*episode_number/episodes_total:.1f}%)."
            + remaining
        )


class CriticObjectiveCallback(HistoricalCallback):
    def __init__(self, *args, **kwargs):
        super().__init__(*args, **kwargs)

        self.cooldown = 1.0
        self.time = 0.0

    def is_target_event(self, obj, method, output):
        return isinstance(obj, rcognita.critics.Critic) and method == "objective"

    def perform(self, obj, method, output):
        self.log(f"Current TD value: {output}")
        self.add_datum(
            {
                "time": rcognita.main.metadata["time"],
                "TD value": output.detach().cpu().numpy(),
            }
        )

    def on_episode_done(self, scenario, episode_number, episodes_total):
        self.insert_column_left("episode", episode_number)
        self.dump_and_clear_data(f"TD_values_{str(episode_number).zfill(5)}")


class CalfCallback(HistoricalCallback):
    def __init__(self, *args, **kwargs):
        super().__init__(*args, **kwargs)
        self.cooldown = 1.0
        self.time = 0.0

    def is_target_event(self, obj, method, output):
        return (
            isinstance(obj, rcognita.controllers.Controller)
            and method == "compute_action"
            and "calf" in obj.critic.__class__.__name__.lower()
        )

    def perform(self, obj, method, output):
        current_CALF = obj.critic(
            obj.critic.observation_last_good, use_stored_weights=True
        )
        self.log(
            f"current CALF value:{current_CALF}, decay_rate:{obj.critic.safe_decay_rate}, observation: {obj.critic.observation_buffer[:,-1]}"
        )
        is_calf = (
            obj.critic.weights_acceptance_status == "accepted"
            and obj.actor.weights_acceptance_status == "accepted"
        )
        if not self.data.empty:
            prev_CALF = self.data["J_hat"].iloc[-1]
        else:
            prev_CALF = current_CALF

        delta_CALF = prev_CALF - current_CALF
        self.add_datum(
            {
                "time": rcognita.main.metadata["time"],
                "J_hat": current_CALF,
                "is_CALF": is_calf,
                "delta": delta_CALF,
            }
        )

    def on_episode_done(self, scenario, episode_number, episodes_total):
        identifier = f"CALF_diagnostics_on_episode_{str(episode_number).zfill(5)}"
        if not self.data.empty:
            self.save_plot(identifier)
            self.insert_column_left("episode", episode_number)
            self.dump_and_clear_data(identifier)

    def plot(self, name=None):
        if not self.data.empty:
            fig = plt.figure(figsize=(10, 10))

            ax_calf, ax_switch, ax_delta = ax_array = fig.subplots(1, 3)
            ax_calf.plot(self.data["time"], self.data["J_hat"], label="CALF")
            ax_switch.plot(self.data["time"], self.data["is_CALF"], label="CALF on")
            ax_delta.plot(self.data["time"], self.data["delta"], label="delta decay")

            for ax in ax_array:
                ax.set_xlabel("Time [s]")
                ax.grid()
                ax.legend()

            ax_calf.set_ylabel("J_hat")
            ax_switch.set_ylabel("Is CALF on")
            ax_delta.set_ylabel("Decay size")

            plt.legend()<|MERGE_RESOLUTION|>--- conflicted
+++ resolved
@@ -108,14 +108,10 @@
     def is_target_event(self, obj, method, output):
         pass
 
-<<<<<<< HEAD
     def on_episode_done(self, scenario, episode_number, episodes_total):
         pass
 
     def ready(self):
-=======
-    def ready(self, t):
->>>>>>> 7a3d93ba
         if not self.cooldown:
             return True
         if t - self.last_trigger > self.cooldown:
