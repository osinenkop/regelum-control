--- conflicted
+++ resolved
@@ -331,27 +331,6 @@
 
     def forward(self, *argin, weights=None):
         return weights[: self.dim_output]
-
-
-# TODO: DOCSTRING
-class ModelQuadMix(Model):
-    model_name = "quad-mix"
-
-    def __init__(self, dim_input, weight_min=1.0, weight_max=1e3):
-        self.dim_weights = int(
-            self.dim_output + self.dim_output * self.dim_input + self.dim_input
-        )
-        self.weight_min = weight_min * np.ones(self.dim_weights)
-        self.weight_max = weight_max * np.ones(self.dim_weights)
-
-    def _forward(self, vec, weights):
-        v1 = rc.force_column(v1)
-        v2 = rc.force_column(v2)
-
-        polynom = rc.concatenate([v1**2, rc.kron(v1, v2), v2**2])
-        result = rc.dot(weights, polynom)
-
-        return result
 
 
 class ModelQuadForm(Model):
@@ -597,7 +576,6 @@
         return torch.squeeze(x)
 
 
-<<<<<<< HEAD
 # class ModelDeepObjective(ModelNN):
 #     def __init__(
 #         self,
@@ -630,9 +608,6 @@
 #         return torch.squeeze(x)
 
 
-=======
-# TODO: DOCSTRING
->>>>>>> 244d6448
 class ModelDeepObjective(ModelNN):
     def __init__(
         self,
@@ -1108,7 +1083,6 @@
         return input_tensor * dot_layer
 
 
-<<<<<<< HEAD
 def weights_init_normal(model, std):
     """Takes in a module and initializes all linear layers with weight
     values taken from a normal distribution."""
@@ -1176,24 +1150,6 @@
 
 
 class DDPGActorModel(ModelWithScaledAction):
-=======
-""" TODO:
-IS THIS A PDF? LOG PDF? RENAME PROPERLY
-`ModelNNGaussianNoise`
-RENAME FORWARD TO LOG_PDF
-DOCSTRING. WHAT IS THIS EXACTLY? REMOVE ACTIONS AND OBSERVATIONS, NAME DIM_CONDITIOINED_VARIABLE, DIM_CONDITIONING_VARIABLE
-DO NOT USE ANY SCALING HERE.
-CREATE ANOTHER CLASS THAT INHERITS.
-HOW IT THIS NEW CLASS CALLED? 
-SPLIT: MODELNNNORMALIZED
-THEN, SAY, GAUSSIAN NOISE AS DECORATOR. RATRHER MODELNN AS SUBCLASS
-...
-CLASS GAUSSIANNOISEADDER
-"""
-
-
-class GaussianPDFModel(ModelNN):
->>>>>>> 244d6448
     def __init__(
         self,
         dim_observation,
